import itertools
import os
import random
import unicodedata
from decimal import Decimal

from django.conf import settings
from django.contrib.auth.models import Group, Permission
from django.contrib.sites.models import Site
from django.core.files import File
from django.template.defaultfilters import slugify
from django_countries.fields import Country
from faker import Factory
from faker.providers import BaseProvider
from payments import PaymentStatus
from prices import Money

from ...account.models import Address, User
from ...account.utils import store_user_address
from ...checkout import AddressType
from ...core.utils.taxes import get_tax_rate_by_name, get_taxes_for_country
from ...core.utils.text import strip_html_and_truncate
from ...discount import DiscountValueType, VoucherType
from ...discount.models import Sale, Voucher
from ...menu.models import Menu
from ...order.models import Fulfillment, Order, Payment
from ...order.utils import update_order_status
from ...page.models import Page
from ...product.models import (
    AttributeChoiceValue, Category, Collection, Product, ProductAttribute,
    ProductImage, ProductType, ProductVariant)
from ...product.thumbnails import create_product_thumbnails
from ...product.utils.attributes import get_name_from_attributes
from ...shipping.models import ANY_COUNTRY, ShippingMethod
from ...shipping.utils import get_taxed_shipping_price

fake = Factory.create()

DELIVERY_REGIONS = [ANY_COUNTRY, 'US', 'PL', 'DE', 'GB']
PRODUCTS_LIST_DIR = 'products-list/'

GROCERIES_CATEGORY = {'name': 'Groceries', 'image_name': 'groceries.jpg'}

DEFAULT_SCHEMA = {
    'T-Shirt': {
        'category': {
            'name': 'Apparel',
            'image_name': 'apparel.jpg'},
        'product_attributes': {
            'Color': ['Blue', 'White'],
            'Collar': ['Round', 'V-Neck', 'Polo'],
            'Brand': ['Saleor']},
        'variant_attributes': {
            'Size': ['XS', 'S', 'M', 'L', 'XL', 'XXL']},
        'images_dir': 't-shirts/',
        'is_shipping_required': True},
    'Mugs': {
        'category': {
            'name': 'Accessories',
            'image_name': 'accessories.jpg'},
        'product_attributes': {
            'Brand': ['Saleor']},
        'variant_attributes': {},
        'images_dir': 'mugs/',
        'is_shipping_required': True},
    'Coffee': {
        'category': {
            'name': 'Coffees',
            'image_name': 'coffees.jpg',
            'parent': GROCERIES_CATEGORY},
        'product_attributes': {
            'Coffee Genre': ['Arabica', 'Robusta'],
            'Brand': ['Saleor']},
        'variant_attributes': {
            'Box Size': ['100g', '250g', '500g', '1kg']},
        'different_variant_prices': True,
        'images_dir': 'coffee/',
        'is_shipping_required': True},
    'Candy': {
        'category': {
            'name': 'Candies',
            'image_name': 'candies.jpg',
            'parent': GROCERIES_CATEGORY},
        'product_attributes': {
            'Flavor': ['Sour', 'Sweet'],
            'Brand': ['Saleor']},
        'variant_attributes': {
            'Candy Box Size': ['100g', '250g', '500g']},
        'images_dir': 'candy/',
        'is_shipping_required': True},
    'E-books': {
        'category': {
            'name': 'Books',
            'image_name': 'books.jpg'},
        'product_attributes': {
            'Author': ['John Doe', 'Milionare Pirate'],
            'Publisher': ['Mirumee Press', 'Saleor Publishing'],
            'Language': ['English', 'Pirate']},
        'variant_attributes': {},
        'images_dir': 'books/',
        'is_shipping_required': False},
    'Books': {
        'category': {
            'name': 'Books',
            'image_name': 'books.jpg'},
        'product_attributes': {
            'Author': ['John Doe', 'Milionare Pirate'],
            'Publisher': ['Mirumee Press', 'Saleor Publishing'],
            'Language': ['English', 'Pirate']},
        'variant_attributes': {
            'Cover': ['Soft', 'Hard']},
        'images_dir': 'books/',
        'is_shipping_required': True}}
COLLECTIONS_SCHEMA = [
    {
        'name': 'Summer collection',
        'image_name': 'summer.jpg'},
    {
        'name': 'Winter sale',
        'image_name': 'sale.jpg'}]


def create_attributes_and_values(attribute_data):
    attributes = []
    for attribute_name, attribute_values in attribute_data.items():
        attribute = create_attribute(
            slug=slugify(attribute_name), name=attribute_name)
        for value in attribute_values:
            create_attribute_value(attribute, name=value)
        attributes.append(attribute)
    return attributes


def create_product_type_with_attributes(name, schema):
    product_attributes_schema = schema.get('product_attributes', {})
    variant_attributes_schema = schema.get('variant_attributes', {})
    is_shipping_required = schema.get('is_shipping_required', True)
    product_type = get_or_create_product_type(
        name=name, is_shipping_required=is_shipping_required)
    product_attributes = create_attributes_and_values(
        product_attributes_schema)
    variant_attributes = create_attributes_and_values(
        variant_attributes_schema)
    product_type.product_attributes.add(*product_attributes)
    product_type.variant_attributes.add(*variant_attributes)
    return product_type


def create_product_types_by_schema(root_schema):
    results = []
    for product_type_name, schema in root_schema.items():
        product_type = create_product_type_with_attributes(
            product_type_name, schema)
        results.append((product_type, schema))
    return results


def set_product_attributes(product, product_type):
    attr_dict = {}
    for product_attribute in product_type.product_attributes.all():
        value = random.choice(product_attribute.values.all())
        attr_dict[str(product_attribute.pk)] = str(value.pk)
    product.attributes = attr_dict
    product.save(update_fields=['attributes'])


def get_variant_combinations(product):
    # Returns all possible variant combinations
    # For example: product type has two variant attributes: Size, Color
    # Size has available values: [S, M], Color has values [Red, Green]
    # All combinations will be generated (S, Red), (S, Green), (M, Red),
    # (M, Green)
    # Output is list of dicts, where key is product attribute id and value is
    # attribute value id. Casted to string.
    variant_attr_map = {
        attr: attr.values.all()
        for attr in product.product_type.variant_attributes.all()}
    all_combinations = itertools.product(*variant_attr_map.values())
    return [
        {str(attr_value.attribute.pk): str(attr_value.pk)
         for attr_value in combination}
        for combination in all_combinations]


def get_price_override(schema, combinations_num, current_price):
    prices = []
    if schema.get('different_variant_prices'):
        prices = sorted(
            [current_price + fake.money() for _ in range(combinations_num)],
            reverse=True)
    return prices


def create_products_by_type(
        product_type, schema, placeholder_dir, how_many=10, create_images=True,
        stdout=None):
    category = get_or_create_category(schema['category'], placeholder_dir)

    for dummy in range(how_many):
        product = create_product(
            product_type=product_type, category=category)
        set_product_attributes(product, product_type)
        if create_images:
            type_placeholders = os.path.join(
                placeholder_dir, schema['images_dir'])
            create_product_images(
                product, random.randrange(1, 5), type_placeholders)
        variant_combinations = get_variant_combinations(product)

        prices = get_price_override(
            schema, len(variant_combinations), product.price)
        variants_with_prices = itertools.zip_longest(
            variant_combinations, prices)

        for i, variant_price in enumerate(variants_with_prices, start=1337):
            attr_combination, price = variant_price
            sku = '%s-%s' % (product.pk, i)
            create_variant(
                product, attributes=attr_combination, sku=sku,
                price_override=price)

        if not variant_combinations:
            # Create min one variant for products without variant level attrs
            sku = '%s-%s' % (product.pk, fake.random_int(1000, 100000))
            create_variant(product, sku=sku)
        if stdout is not None:
            stdout.write('Product: %s (%s), %s variant(s)' % (
                product, product_type.name, len(variant_combinations) or 1))


def create_products_by_schema(placeholder_dir, how_many, create_images,
                              stdout=None, schema=DEFAULT_SCHEMA):
    for product_type, type_schema in create_product_types_by_schema(schema):
        create_products_by_type(
            product_type, type_schema, placeholder_dir,
            how_many=how_many, create_images=create_images, stdout=stdout)


class SaleorProvider(BaseProvider):
    def money(self):
        return Money(
            fake.pydecimal(2, 2, positive=True), settings.DEFAULT_CURRENCY)

    def delivery_region(self):
        return random.choice(DELIVERY_REGIONS)

    def shipping_method(self):
        return random.choice(ShippingMethod.objects.all())


fake.add_provider(SaleorProvider)


def get_email(first_name, last_name):
    _first = unicodedata.normalize('NFD', first_name).encode('ascii', 'ignore')
    _last = unicodedata.normalize('NFD', last_name).encode('ascii', 'ignore')
    return '%s.%s@example.com' % (
        _first.lower().decode('utf-8'), _last.lower().decode('utf-8'))


def get_or_create_category(category_schema, placeholder_dir):
    if 'parent' in category_schema:
        parent_id = get_or_create_category(
            category_schema['parent'], placeholder_dir).id
    else:
        parent_id = None
    category_name = category_schema['name']
    image_name = category_schema['image_name']
    image_dir = get_product_list_images_dir(placeholder_dir)
    defaults = {
        'description': fake.text(),
        'slug': fake.slug(category_name),
        'background_image': get_image(image_dir, image_name)}
    return Category.objects.get_or_create(
        name=category_name, parent_id=parent_id, defaults=defaults)[0]


def get_or_create_product_type(name, **kwargs):
    return ProductType.objects.get_or_create(name=name, defaults=kwargs)[0]


def get_or_create_collection(name, placeholder_dir, image_name):
    background_image = get_image(placeholder_dir, image_name)
    defaults = {
        'slug': fake.slug(name),
        'background_image': background_image}
    return Collection.objects.get_or_create(name=name, defaults=defaults)[0]


def create_product(**kwargs):
    description = fake.paragraphs(5)
    defaults = {
        'name': fake.company(),
        'price': fake.money(),
        'description': '\n\n'.join(description),
        'seo_description': strip_html_and_truncate(description[0], 300)}
    defaults.update(kwargs)
    return Product.objects.create(**defaults)


def create_variant(product, **kwargs):
    defaults = {
        'product': product,
        'quantity': fake.random_int(1, 50),
<<<<<<< HEAD
        'cost_price': fake.money()}
=======
        'quantity_allocated': fake.random_int(1, 50)}
>>>>>>> 0d508362
    defaults.update(kwargs)
    variant = ProductVariant(**defaults)
    if 'cost_price' not in kwargs:
        variant.cost_price = (variant.base_price * Decimal(
            fake.random_int(10, 99) / 100)).quantize()
    if variant.attributes:
        variant.name = get_name_from_attributes(variant)
    variant.save()
    return variant


def create_product_image(product, placeholder_dir):
    placeholder_root = os.path.join(settings.PROJECT_ROOT, placeholder_dir)
    image_name = random.choice(os.listdir(placeholder_root))
    image = get_image(placeholder_dir, image_name)
    product_image = ProductImage(product=product, image=image)
    product_image.save()
    create_product_thumbnails.delay(product_image.pk)
    return product_image


def create_attribute(**kwargs):
    slug = fake.word()
    defaults = {
        'slug': slug,
        'name': slug.title()}
    defaults.update(kwargs)
    attribute = ProductAttribute.objects.get_or_create(**defaults)[0]
    return attribute


def create_attribute_value(attribute, **kwargs):
    name = fake.word()
    defaults = {
        'attribute': attribute,
        'name': name}
    defaults.update(kwargs)
    defaults['slug'] = slugify(defaults['name'])
    attribute_value = AttributeChoiceValue.objects.get_or_create(**defaults)[0]
    return attribute_value


def create_product_images(product, how_many, placeholder_dir):
    for dummy in range(how_many):
        create_product_image(product, placeholder_dir)


def create_address():
    address = Address.objects.create(
        first_name=fake.first_name(),
        last_name=fake.last_name(),
        street_address_1=fake.street_address(),
        city=fake.city(),
        postal_code=fake.postcode(),
        country=fake.country_code())
    return address


def create_fake_user():
    address = create_address()
    email = get_email(address.first_name, address.last_name)

    user = User.objects.create_user(email=email, password='password')

    user.addresses.add(address)
    user.default_billing_address = address
    user.default_shipping_address = address
    user.is_active = True
    user.save()
    return user


def create_payment(order):
    status = random.choice(
        [
            PaymentStatus.WAITING,
            PaymentStatus.PREAUTH,
            PaymentStatus.CONFIRMED])
    payment = Payment.objects.create(
        order=order,
        status=status,
        variant='default',
        transaction_id=str(fake.random_int(1, 100000)),
        currency=settings.DEFAULT_CURRENCY,
        total=order.total.gross.amount,
        tax=order.total.tax.amount,
        delivery=order.shipping_price.net.amount,
        customer_ip_address=fake.ipv4(),
        billing_first_name=order.billing_address.first_name,
        billing_last_name=order.billing_address.last_name,
        billing_address_1=order.billing_address.street_address_1,
        billing_city=order.billing_address.city,
        billing_postcode=order.billing_address.postal_code,
        billing_country_code=order.billing_address.country)
    if status == PaymentStatus.CONFIRMED:
        payment.captured_amount = payment.total
        payment.save()
    return payment


def create_order_line(order, discounts, taxes):
    product = Product.objects.all().order_by('?')[0]
    variant = product.variants.all()[0]
    quantity = random.randrange(1, 5)
    variant.quantity += quantity
    variant.quantity_allocated += quantity
    variant.save()
    return order.lines.create(
        product_name=variant.display_product(),
        product_sku=variant.sku,
        is_shipping_required=variant.is_shipping_required(),
        quantity=quantity,
        variant=variant,
        unit_price=variant.get_price(discounts=discounts, taxes=taxes),
        tax_rate=get_tax_rate_by_name(variant.product.tax_rate, taxes))


def create_order_lines(order, discounts, taxes, how_many=10):
    for dummy in range(how_many):
        yield create_order_line(order, discounts, taxes)


def create_fulfillments(order):
    for line in order:
        if random.choice([False, True]):
            fulfillment, _ = Fulfillment.objects.get_or_create(order=order)
            quantity = random.randrange(0, line.quantity) + 1
            fulfillment.lines.create(order_line=line, quantity=quantity)
            line.quantity_fulfilled = quantity
            line.save(update_fields=['quantity_fulfilled'])

    update_order_status(order)


def create_fake_order(discounts, taxes):
    user = random.choice([None, User.objects.filter(
        is_superuser=False).order_by('?').first()])
    if user:
        order_data = {
            'user': user,
            'billing_address': user.default_billing_address,
            'shipping_address': user.default_shipping_address}
    else:
        address = create_address()
        order_data = {
            'billing_address': address,
            'shipping_address': address,
            'user_email': get_email(
                address.first_name, address.last_name)}

    shipping_method = ShippingMethod.objects.order_by('?').first()
    shipping_price = shipping_method.price_per_country.first().price
    shipping_price = get_taxed_shipping_price(shipping_price, taxes)
    order_data.update({
        'shipping_method_name': shipping_method.name,
        'shipping_price': shipping_price})

    order = Order.objects.create(**order_data)

    lines = create_order_lines(order, discounts, taxes, random.randrange(1, 5))

    order.total = sum(
        [line.get_total() for line in lines], order.shipping_price)
    order.save()

    create_fulfillments(order)

    create_payment(order)
    return order


def create_fake_sale():
    sale = Sale.objects.create(
        name='Happy %s day!' % fake.word(),
        type=DiscountValueType.PERCENTAGE,
        value=random.choice([10, 20, 30, 40, 50]))
    for product in Product.objects.all().order_by('?')[:4]:
        sale.products.add(product)
    return sale


def create_users(how_many=10):
    for dummy in range(how_many):
        user = create_fake_user()
        yield 'User: %s' % (user.email,)


def create_orders(how_many=10):
    taxes = get_taxes_for_country(Country(settings.DEFAULT_COUNTRY))
    discounts = Sale.objects.prefetch_related('products', 'categories')
    for dummy in range(how_many):
        order = create_fake_order(discounts, taxes)
        yield 'Order: %s' % (order,)


def create_product_sales(how_many=5):
    for dummy in range(how_many):
        sale = create_fake_sale()
        yield 'Sale: %s' % (sale,)


def create_shipping_methods():
    shipping_method = ShippingMethod.objects.create(name='UPC')
    shipping_method.price_per_country.create(price=fake.money())
    yield 'Shipping method #%d' % shipping_method.id
    shipping_method = ShippingMethod.objects.create(name='DHL')
    shipping_method.price_per_country.create(price=fake.money())
    yield 'Shipping method #%d' % shipping_method.id


def create_vouchers():
    voucher, created = Voucher.objects.get_or_create(
        code='FREESHIPPING', defaults={
            'type': VoucherType.SHIPPING,
            'name': 'Free shipping',
            'discount_value_type': DiscountValueType.PERCENTAGE,
            'discount_value': 100})
    if created:
        yield 'Voucher #%d' % voucher.id
    else:
        yield 'Shipping voucher already exists'

    voucher, created = Voucher.objects.get_or_create(
        code='DISCOUNT', defaults={
            'type': VoucherType.VALUE,
            'name': 'Big order discount',
            'discount_value_type': DiscountValueType.FIXED,
            'discount_value': 25,
            'limit': 200})
    if created:
        yield 'Voucher #%d' % voucher.id
    else:
        yield 'Value voucher already exists'


def create_fake_group():
    group, _ = Group.objects.get_or_create(name='Products Manager')
    group.permissions.add(Permission.objects.get(codename='edit_product'))
    group.permissions.add(Permission.objects.get(codename='view_product'))
    group.save()
    return group


def create_groups():
    group = create_fake_group()
    return 'Group: %s' % (group.name,)


def set_featured_products(how_many=8):
    pks = Product.objects.order_by('?')[:how_many].values_list('pk', flat=True)
    Product.objects.filter(pk__in=pks).update(is_featured=True)
    yield 'Featured products created'


def add_address_to_admin(email):
    address = create_address()
    user = User.objects.get(email=email)
    store_user_address(user, address, AddressType.BILLING)
    store_user_address(user, address, AddressType.SHIPPING)


def create_fake_collection(placeholder_dir, collection_data):
    image_dir = get_product_list_images_dir(placeholder_dir)
    collection = get_or_create_collection(
        name=collection_data['name'], placeholder_dir=image_dir,
        image_name=collection_data['image_name'])
    products = Product.objects.order_by('?')[:4]
    collection.products.add(*products)
    return collection


def create_collections_by_schema(placeholder_dir, schema=COLLECTIONS_SCHEMA):
    for collection_data in COLLECTIONS_SCHEMA:
        collection = create_fake_collection(placeholder_dir, collection_data)
        yield 'Collection: %s' % (collection,)


def create_page():
    content = """
    <h2 align="center">AN OPENSOURCE STOREFRONT PLATFORM FOR PERFECTIONISTS</h2>
    <h3 align="center">WRITTEN IN PYTHON, BEST SERVED AS A BESPOKE, HIGH-PERFORMANCE E-COMMERCE SOLUTION</h3>
    <p><br></p>
    <p><img src="http://getsaleor.com/images/main-pic.svg"></p>
    <p style="text-align: center;">
        <a href="https://github.com/mirumee/saleor/">Get Saleor</a> today!
    </p>
    """
    page_data = {'content': content, 'title': 'About', 'is_visible': True}
    page, dummy = Page.objects.get_or_create(slug='about', **page_data)
    yield 'Page %s created' % page.slug


def generate_menu_items(menu: Menu, category: Category, parent_menu_item):
    menu_item, created = menu.items.get_or_create(
        name=category.name, category=category, parent=parent_menu_item)

    if created:
        yield 'Created menu item for category %s' % category

    for child in category.get_children():
        for msg in generate_menu_items(menu, child, menu_item):
            yield '\t%s' % msg


def generate_menu_tree(menu):
    categories = Category.tree.get_queryset()
    for category in categories:
        if not category.parent_id:
            for msg in generate_menu_items(menu, category, None):
                yield msg


def create_menus():
    # Create navbar menu with category links
    top_menu, _ = Menu.objects.get_or_create(
        name=settings.DEFAULT_MENUS['top_menu_name'])
    if not top_menu.items.exists():
        yield 'Created navbar menu'
        for msg in generate_menu_tree(top_menu):
            yield msg

    # Create footer menu with collections and pages
    bottom_menu, _ = Menu.objects.get_or_create(
        name=settings.DEFAULT_MENUS['bottom_menu_name'])
    if not bottom_menu.items.exists():
        collection = Collection.objects.order_by('?')[0]
        item, _ = bottom_menu.items.get_or_create(
            name='Collections',
            collection=collection)

        for collection in Collection.objects.filter(
                background_image__isnull=False):
            bottom_menu.items.get_or_create(
                name=collection.name,
                collection=collection,
                parent=item)

        page = Page.objects.order_by('?')[0]
        bottom_menu.items.get_or_create(
            name=page.title,
            page=page)
        yield 'Created footer menu'
    site = Site.objects.get_current()
    site_settings = site.settings
    site_settings.top_menu = top_menu
    site_settings.bottom_menu = bottom_menu
    site_settings.save()


def get_product_list_images_dir(placeholder_dir):
    product_list_images_dir = os.path.join(
        placeholder_dir, PRODUCTS_LIST_DIR)
    return product_list_images_dir


def get_image(image_dir, image_name):
    img_path = os.path.join(image_dir, image_name)
    return File(open(img_path, 'rb'))<|MERGE_RESOLUTION|>--- conflicted
+++ resolved
@@ -302,11 +302,8 @@
     defaults = {
         'product': product,
         'quantity': fake.random_int(1, 50),
-<<<<<<< HEAD
         'cost_price': fake.money()}
-=======
         'quantity_allocated': fake.random_int(1, 50)}
->>>>>>> 0d508362
     defaults.update(kwargs)
     variant = ProductVariant(**defaults)
     if 'cost_price' not in kwargs:
