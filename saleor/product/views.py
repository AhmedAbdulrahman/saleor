--- conflicted
+++ resolved
@@ -23,13 +23,8 @@
     collections_visible_to_user,
     get_product_images,
     get_product_list_context,
-<<<<<<< HEAD
-    handle_cart_form,
-    products_for_cart,
-=======
     handle_checkout_form,
     products_for_checkout,
->>>>>>> e81494c9
     products_for_products_list,
     products_with_details,
 )
@@ -76,13 +71,8 @@
     today = datetime.date.today()
     is_visible = product.publication_date is None or product.publication_date <= today
     if form is None:
-<<<<<<< HEAD
-        form = handle_cart_form(request, product, create_cart=False)[0]
-    availability = get_availability(
-=======
         form = handle_checkout_form(request, product, create_checkout=False)[0]
     availability = get_product_availability(
->>>>>>> e81494c9
         product,
         discounts=request.discounts,
         taxes=request.taxes,
@@ -149,15 +139,9 @@
     if form.is_valid():
         form.save()
         if request.is_ajax():
-<<<<<<< HEAD
-            response = JsonResponse({"next": reverse("cart:index")}, status=200)
-        else:
-            response = redirect("cart:index")
-=======
             response = JsonResponse({"next": reverse("checkout:index")}, status=200)
         else:
             response = redirect("checkout:index")
->>>>>>> e81494c9
     else:
         if request.is_ajax():
             response = JsonResponse({"error": form.errors}, status=400)
@@ -169,7 +153,6 @@
 
 
 def category_index(request, slug, category_id):
-<<<<<<< HEAD
     """Category index page.
 
     NOTE: The implementation of this view on the `demo` branch is different
@@ -177,10 +160,6 @@
     and the product list is rendered by React using GraphQL API.
     """
     category = get_object_or_404(Category, id=category_id)
-=======
-    categories = Category.objects.prefetch_related("translations")
-    category = get_object_or_404(categories, id=category_id)
->>>>>>> e81494c9
     if slug != category.slug:
         return redirect(
             "product:category",
@@ -188,24 +167,7 @@
             slug=category.slug,
             category_id=category_id,
         )
-<<<<<<< HEAD
     return TemplateResponse(request, "category/index.html", {"category": category})
-=======
-    # Check for subcategories
-    categories = category.get_descendants(include_self=True)
-    products = (
-        products_for_products_list(user=request.user)
-        .filter(category__in=categories)
-        .order_by("name")
-        .prefetch_related("collections")
-    )
-    product_filter = ProductCategoryFilter(
-        request.GET, queryset=products, category=category
-    )
-    ctx = get_product_list_context(request, product_filter)
-    ctx.update({"object": category})
-    return TemplateResponse(request, "category/index.html", ctx)
->>>>>>> e81494c9
 
 
 def collection_index(request, slug, pk):
