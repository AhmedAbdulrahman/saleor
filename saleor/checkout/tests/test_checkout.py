import datetime
from decimal import Decimal
from unittest.mock import Mock, patch

import graphene
import pytest
import pytz
from django.utils import timezone
from django_countries.fields import Country
from freezegun import freeze_time
from prices import Money, TaxedMoney

from ...account.models import Address
from ...core.taxes import zero_money
from ...discount import DiscountValueType, VoucherType
from ...discount.models import NotApplicable, Voucher, VoucherChannelListing
from ...payment.models import Payment
from ...plugins.manager import get_plugins_manager
from ...shipping.interface import ShippingMethodData
from ...shipping.models import ShippingZone
from .. import base_calculations, calculations
from ..fetch import (
    CheckoutInfo,
    CheckoutLineInfo,
    DeliveryMethodBase,
    fetch_checkout_info,
    fetch_checkout_lines,
    get_delivery_method_info,
)
from ..models import Checkout, CheckoutLine
from ..utils import (
    PRIVATE_META_APP_SHIPPING_ID,
    add_voucher_to_checkout,
    calculate_checkout_quantity,
    cancel_active_payments,
    change_billing_address_in_checkout,
    change_shipping_address_in_checkout,
    clear_delivery_method,
    delete_external_shipping_id,
    get_external_shipping_id,
    get_voucher_discount_for_checkout,
    get_voucher_for_checkout_info,
    is_fully_paid,
    recalculate_checkout_discount,
    remove_voucher_from_checkout,
    set_external_shipping_id,
)


def test_is_valid_delivery_method(checkout_with_item, address, shipping_zone):
    checkout = checkout_with_item
    checkout.shipping_address = address
    checkout.save()
    manager = get_plugins_manager()
    lines, _ = fetch_checkout_lines(checkout)
    checkout_info = fetch_checkout_info(checkout, lines, [], manager)
    delivery_method_info = checkout_info.delivery_method_info
    # no shipping method assigned
    assert not delivery_method_info.is_valid_delivery_method()
    shipping_method = shipping_zone.shipping_methods.first()
    checkout.shipping_method = shipping_method
    checkout.save()
    checkout_info = fetch_checkout_info(checkout, lines, [], manager)
    delivery_method_info = checkout_info.delivery_method_info

    assert delivery_method_info.is_valid_delivery_method()

    zone = ShippingZone.objects.create(name="DE", countries=["DE"])
    shipping_method.shipping_zone = zone
    shipping_method.save()
    checkout_info = fetch_checkout_info(checkout, lines, [], manager)
    delivery_method_info = checkout_info.delivery_method_info

    assert not delivery_method_info.is_method_in_valid_methods(checkout_info)


@patch("saleor.plugins.webhook.tasks.send_webhook_request_sync")
def test_is_valid_delivery_method_external_method(
    mock_send_request, checkout_with_item, address, settings, shipping_app
):
    settings.PLUGINS = ["saleor.plugins.webhook.plugin.WebhookPlugin"]
    response_method_id = "abcd"
    mock_json_response = [
        {
            "id": response_method_id,
            "name": "Provider - Economy",
            "amount": "10",
            "currency": "USD",
            "maximum_delivery_days": "7",
        }
    ]
    method_id = graphene.Node.to_global_id(
        "app", f"{shipping_app.id}:{response_method_id}"
    )

    mock_send_request.return_value = mock_json_response
    checkout = checkout_with_item
    checkout.shipping_address = address
    checkout.private_metadata = {PRIVATE_META_APP_SHIPPING_ID: method_id}
    checkout.save()

    manager = get_plugins_manager()
    lines, _ = fetch_checkout_lines(checkout)
    checkout_info = fetch_checkout_info(checkout, lines, [], manager)
    delivery_method_info = checkout_info.delivery_method_info

    assert delivery_method_info.is_method_in_valid_methods(checkout_info)


@patch("saleor.plugins.webhook.tasks.send_webhook_request_sync")
def test_is_valid_delivery_method_external_method_no_longer_available(
    mock_send_request, checkout_with_item, address, settings, shipping_app
):
    settings.PLUGINS = ["saleor.plugins.webhook.plugin.WebhookPlugin"]
    mock_json_response = [
        {
            "id": "New-ID",
            "name": "Provider - Economy",
            "amount": "10",
            "currency": "USD",
            "maximum_delivery_days": "7",
        }
    ]
    method_id = graphene.Node.to_global_id("app", f"{shipping_app.id}:1")

    mock_send_request.return_value = mock_json_response
    checkout = checkout_with_item
    checkout.shipping_address = address
    checkout.private_metadata = {PRIVATE_META_APP_SHIPPING_ID: method_id}
    checkout.save()

    manager = get_plugins_manager()
    lines, _ = fetch_checkout_lines(checkout)
    checkout_info = fetch_checkout_info(checkout, lines, [], manager)
    delivery_method_info = checkout_info.delivery_method_info

    assert delivery_method_info.is_method_in_valid_methods(checkout_info) is False


def test_clear_delivery_method(checkout, shipping_method):
    checkout.shipping_method = shipping_method
    checkout.save()
    manager = get_plugins_manager()
    checkout_info = fetch_checkout_info(checkout, [], [], manager)
    clear_delivery_method(checkout_info)
    checkout.refresh_from_db()
    assert not checkout.shipping_method
    assert isinstance(checkout_info.delivery_method_info, DeliveryMethodBase)


def test_last_change_update(checkout):
    with freeze_time(datetime.datetime.now()) as frozen_datetime:
        assert checkout.last_change != frozen_datetime()

        checkout.note = "Sample note"
        checkout.save()

        assert checkout.last_change == pytz.utc.localize(frozen_datetime())


def test_last_change_update_foreign_key(checkout, shipping_method):
    with freeze_time(datetime.datetime.now()) as frozen_datetime:
        assert checkout.last_change != frozen_datetime()

        checkout.shipping_method = shipping_method
        checkout.save(update_fields=["shipping_method", "last_change"])

        assert checkout.last_change == pytz.utc.localize(frozen_datetime())


@pytest.mark.parametrize(
    "total, min_spent_amount, min_checkout_items_quantity, "
    "discount_value, discount_value_type, expected_value",
    [
        (20, 20, 2, 50, DiscountValueType.PERCENTAGE, Decimal("10.00")),
        (20, None, None, 50, DiscountValueType.PERCENTAGE, Decimal("10.00")),
        (20, 20, 2, 5, DiscountValueType.FIXED, Decimal("5.00")),
        (20, None, None, 5, DiscountValueType.FIXED, Decimal("5.00")),
    ],
)
def test_get_discount_for_checkout_value_voucher(
    total,
    min_spent_amount,
    min_checkout_items_quantity,
    discount_value,
    discount_value_type,
    expected_value,
    monkeypatch,
    channel_USD,
    checkout_with_items,
):
    voucher = Voucher.objects.create(
        code="unique",
        type=VoucherType.ENTIRE_ORDER,
        discount_value_type=discount_value_type,
        min_checkout_items_quantity=min_checkout_items_quantity,
    )
    VoucherChannelListing.objects.create(
        voucher=voucher,
        channel=channel_USD,
        discount=Money(discount_value, channel_USD.currency_code),
        min_spent_amount=(min_spent_amount if min_spent_amount is not None else None),
    )
    checkout = Mock(spec=checkout_with_items, channel=channel_USD)
    subtotal = Money(total, "USD")
    monkeypatch.setattr(
        "saleor.checkout.base_calculations.base_checkout_subtotal",
        lambda *args: subtotal,
    )
    checkout_info = CheckoutInfo(
        checkout=checkout,
        shipping_address=None,
        billing_address=None,
        channel=channel_USD,
        user=None,
        valid_pick_up_points=[],
        delivery_method_info=get_delivery_method_info(None, None),
        all_shipping_methods=[],
    )
    lines = [
        CheckoutLineInfo(
            line=line,
            channel_listing=line.variant.product.channel_listings.first(),
            collections=[],
            product=line.variant.product,
            variant=line.variant,
            product_type=line.variant.product.product_type,
        )
        for line in checkout_with_items.lines.all()
    ]
    manager = get_plugins_manager()
    discount = get_voucher_discount_for_checkout(
        manager, voucher, checkout_info, lines, None, []
    )
    assert discount == Money(expected_value, "USD")


@patch("saleor.discount.utils.validate_voucher")
def test_get_voucher_discount_for_checkout_voucher_validation(
    mock_validate_voucher, voucher, checkout_with_voucher
):
    manager = get_plugins_manager()
    lines, _ = fetch_checkout_lines(checkout_with_voucher)
    quantity = calculate_checkout_quantity(lines)
    checkout_info = fetch_checkout_info(checkout_with_voucher, lines, [], manager)
    manager = get_plugins_manager()
    address = checkout_with_voucher.shipping_address
    get_voucher_discount_for_checkout(manager, voucher, checkout_info, lines, address)
    subtotal = base_calculations.base_checkout_subtotal(
        lines, checkout_info.channel, checkout_with_voucher.currency, []
    )
    customer_email = checkout_with_voucher.get_customer_email()
    mock_validate_voucher.assert_called_once_with(
        voucher,
        subtotal,
        quantity,
        customer_email,
        checkout_with_voucher.channel,
        checkout_info.user,
    )


@pytest.mark.parametrize(
    "total, total_quantity, discount_value, discount_type, min_spent_amount, "
    "min_checkout_items_quantity",
    [
        ("99", 9, 10, DiscountValueType.FIXED, None, 10),
        ("99", 9, 10, DiscountValueType.FIXED, 100, None),
        ("99", 10, 10, DiscountValueType.PERCENTAGE, 100, 10),
        ("100", 9, 10, DiscountValueType.PERCENTAGE, 100, 10),
        ("99", 9, 10, DiscountValueType.PERCENTAGE, 100, 10),
    ],
)
def test_get_discount_for_checkout_entire_order_voucher_not_applicable(
    total,
    total_quantity,
    discount_value,
    discount_type,
    min_spent_amount,
    min_checkout_items_quantity,
    monkeypatch,
    channel_USD,
):
    voucher = Voucher.objects.create(
        code="unique",
        type=VoucherType.ENTIRE_ORDER,
        discount_value_type=discount_type,
        min_checkout_items_quantity=min_checkout_items_quantity,
    )
    VoucherChannelListing.objects.create(
        voucher=voucher,
        channel=channel_USD,
        discount=Money(discount_value, channel_USD.currency_code),
        min_spent_amount=(min_spent_amount if min_spent_amount is not None else None),
    )
    checkout = Mock(spec=Checkout, channel=channel_USD)
    subtotal = Money(total, "USD")
    monkeypatch.setattr(
        "saleor.checkout.base_calculations.base_checkout_subtotal",
        lambda *args: subtotal,
    )
    checkout_info = CheckoutInfo(
        checkout=checkout,
        delivery_method_info=None,
        shipping_address=None,
        billing_address=None,
        channel=channel_USD,
        user=None,
        valid_pick_up_points=[],
        all_shipping_methods=[],
    )
    manager = get_plugins_manager()
    with pytest.raises(NotApplicable):
        get_voucher_discount_for_checkout(manager, voucher, checkout_info, [], None, [])


@pytest.mark.parametrize(
    "discount_value, discount_type, apply_once_per_order, " "discount_amount",
    [
        (5, DiscountValueType.FIXED, True, Decimal("5.00")),
        (5, DiscountValueType.FIXED, False, Decimal("15.00")),
        (10000, DiscountValueType.FIXED, True, Decimal("10.00")),
        (10, DiscountValueType.PERCENTAGE, True, Decimal("1.00")),
        (10, DiscountValueType.PERCENTAGE, False, Decimal("6.00")),
    ],
)
def test_get_discount_for_checkout_specific_products_voucher(
    priced_checkout_with_items,
    product_list,
    discount_value,
    discount_type,
    apply_once_per_order,
    discount_amount,
    channel_USD,
):
    voucher = Voucher.objects.create(
        code="unique",
        type=VoucherType.SPECIFIC_PRODUCT,
        discount_value_type=discount_type,
        apply_once_per_order=apply_once_per_order,
    )
    VoucherChannelListing.objects.create(
        voucher=voucher,
        channel=channel_USD,
        discount=Money(discount_value, channel_USD.currency_code),
    )
    for product in product_list:
        voucher.products.add(product)
    manager = get_plugins_manager()
    lines, _ = fetch_checkout_lines(priced_checkout_with_items)
    checkout_info = fetch_checkout_info(priced_checkout_with_items, lines, [], manager)
    discount = get_voucher_discount_for_checkout(
        manager, voucher, checkout_info, lines, None, []
    )
    assert discount == Money(discount_amount, "USD")


@pytest.mark.parametrize(
    "total, total_quantity, discount_value, discount_type, min_spent_amount,"
    "min_checkout_items_quantity",
    [
        ("99", 9, 10, DiscountValueType.FIXED, None, 10),
        ("99", 9, 10, DiscountValueType.FIXED, 100, None),
        ("99", 10, 10, DiscountValueType.PERCENTAGE, 100, 10),
        ("100", 9, 10, DiscountValueType.PERCENTAGE, 100, 10),
        ("99", 9, 10, DiscountValueType.PERCENTAGE, 100, 10),
    ],
)
def test_get_discount_for_checkout_specific_products_voucher_not_applicable(
    monkeypatch,
    total,
    total_quantity,
    discount_value,
    discount_type,
    min_spent_amount,
    min_checkout_items_quantity,
    channel_USD,
):
    discounts = []
    monkeypatch.setattr(
        "saleor.checkout.utils.get_prices_of_discounted_specific_product",
        lambda checkout, discounts, product: [],
    )
    monkeypatch.setattr(
        "saleor.checkout.base_calculations.base_checkout_subtotal",
        lambda *args: Money(total, "USD"),
    )

    manager = get_plugins_manager()
    voucher = Voucher.objects.create(
        code="unique",
        type=VoucherType.SPECIFIC_PRODUCT,
        discount_value_type=discount_type,
        min_checkout_items_quantity=min_checkout_items_quantity,
    )
    VoucherChannelListing.objects.create(
        voucher=voucher,
        channel=channel_USD,
        discount=Money(discount_value, channel_USD.currency_code),
        min_spent_amount=(min_spent_amount if min_spent_amount is not None else None),
    )
    checkout = Mock(quantity=total_quantity, spec=Checkout, channel=channel_USD)
    checkout_info = CheckoutInfo(
        checkout=checkout,
        delivery_method_info=get_delivery_method_info(None, None),
        shipping_address=None,
        billing_address=None,
        channel=channel_USD,
        user=None,
        valid_pick_up_points=[],
        all_shipping_methods=[],
    )
    with pytest.raises(NotApplicable):
        get_voucher_discount_for_checkout(
            manager, voucher, checkout_info, [], None, discounts
        )


@pytest.mark.parametrize(
    "shipping_cost, shipping_country_code, discount_value, discount_type,"
    "countries, expected_value",
    [
        (
            Decimal("10.00"),
            None,
            50,
            DiscountValueType.PERCENTAGE,
            [],
            Decimal("5.00"),
        ),
        (
            Decimal("10.00"),
            None,
            20,
            DiscountValueType.FIXED,
            [],
            Decimal("10.00"),
        ),
        (
            Decimal("10.00"),
            "PL",
            20,
            DiscountValueType.FIXED,
            [],
            Decimal("10.00"),
        ),
        (
            Decimal("5.00"),
            "PL",
            Decimal("5.00"),
            DiscountValueType.FIXED,
            ["PL"],
            Decimal("5.00"),
        ),
        (
            Decimal("5.00"),
            "PL",
            Decimal("5.00"),
            DiscountValueType.FIXED,
            ["PL"],
            Decimal("5.00"),
        ),
    ],
)
def test_get_discount_for_checkout_shipping_voucher(
    shipping_cost,
    shipping_country_code,
    discount_value,
    discount_type,
    countries,
    expected_value,
    monkeypatch,
    channel_USD,
    shipping_method,
    shipping_method_data,
):
    manager = get_plugins_manager()
    tax = Decimal("1.23")
    shipping = TaxedMoney(
        Money(shipping_cost, "USD"), Money(shipping_cost * tax, "USD")
    )
    subtotal = Money(100, "USD")
    monkeypatch.setattr(
        "saleor.checkout.base_calculations.base_checkout_subtotal",
        lambda *args: subtotal,
    )
    monkeypatch.setattr(
        "saleor.checkout.utils.is_shipping_required", lambda lines: True
    )
    checkout = Mock(
        spec=Checkout,
        is_shipping_required=Mock(return_value=True),
        channel_id=channel_USD.id,
        channel=channel_USD,
        shipping_method=shipping_method,
        get_shipping_price=Mock(return_value=shipping.gross),
        shipping_address=Mock(country=Country(shipping_country_code)),
    )
    voucher = Voucher.objects.create(
        code="unique",
        type=VoucherType.SHIPPING,
        discount_value_type=discount_type,
        countries=countries,
    )
    VoucherChannelListing.objects.create(
        voucher=voucher,
        channel=channel_USD,
        discount=Money(discount_value, channel_USD.currency_code),
    )
    shipping_address = Mock(spec=Address, country=Mock(code="PL"))
    checkout_info = CheckoutInfo(
        checkout=checkout,
        shipping_address=shipping_address,
        delivery_method_info=get_delivery_method_info(
            shipping_method_data, shipping_address
        ),
        billing_address=None,
        channel=channel_USD,
        user=None,
        valid_pick_up_points=[],
        all_shipping_methods=[],
    )

    discount = get_voucher_discount_for_checkout(
        manager, voucher, checkout_info, [], None, None
    )
    assert discount == Money(expected_value, "USD")


def test_get_discount_for_checkout_shipping_voucher_all_countries(
    monkeypatch, channel_USD, shipping_method, shipping_method_data
):
    subtotal = Money(100, "USD")
    monkeypatch.setattr(
        "saleor.checkout.base_calculations.base_checkout_subtotal",
        lambda *args: subtotal,
    )
    monkeypatch.setattr(
        "saleor.checkout.utils.is_shipping_required", lambda lines: True
    )
    shipping_total = TaxedMoney(Money(10, "USD"), Money(10, "USD"))
    checkout = Mock(
        spec=Checkout,
        channel_id=channel_USD.id,
        channel=channel_USD,
        shipping_method_id=shipping_method.id,
        is_shipping_required=Mock(return_value=True),
        shipping_method=Mock(get_total=Mock(return_value=shipping_total)),
        shipping_address=Mock(country=Country("PL")),
    )
    voucher = Voucher.objects.create(
        code="unique",
        type=VoucherType.SHIPPING,
        discount_value_type=DiscountValueType.PERCENTAGE,
        countries=[],
    )
    VoucherChannelListing.objects.create(
        voucher=voucher,
        channel=channel_USD,
        discount=Money(50, channel_USD.currency_code),
    )

    manager = get_plugins_manager()
    checkout_info = CheckoutInfo(
        checkout=checkout,
        delivery_method_info=get_delivery_method_info(shipping_method_data),
        shipping_address=Mock(spec=Address, country=Mock(code="PL")),
        billing_address=None,
        channel=channel_USD,
        user=None,
        valid_pick_up_points=[],
        all_shipping_methods=[],
    )
    discount = get_voucher_discount_for_checkout(
        manager, voucher, checkout_info, [], None, None
    )

    assert discount == Money(5, "USD")


def test_get_discount_for_checkout_shipping_voucher_limited_countries(
    monkeypatch, channel_USD
):
    subtotal = Money(100, "USD")
    shipping_total = TaxedMoney(net=Money(10, "USD"), gross=Money(10, "USD"))
    checkout = Mock(
        get_subtotal=Mock(return_value=subtotal),
        channel=channel_USD,
        is_shipping_required=Mock(return_value=True),
        shipping_method=Mock(get_total=Mock(return_value=shipping_total)),
        shipping_address=Mock(country=Country("PL")),
    )
    voucher = Voucher.objects.create(
        code="unique",
        type=VoucherType.SHIPPING,
        discount_value_type=DiscountValueType.PERCENTAGE,
        countries=["UK", "DE"],
    )
    VoucherChannelListing.objects.create(
        voucher=voucher,
        channel=channel_USD,
        discount=Money(50, channel_USD.currency_code),
    )

    checkout_info = CheckoutInfo(
        checkout=checkout,
        delivery_method_info=get_delivery_method_info(None, None),
        shipping_address=Mock(spec=Address, country=Mock(code="PL")),
        billing_address=None,
        channel=channel_USD,
        user=None,
        valid_pick_up_points=[],
        all_shipping_methods=[],
    )
    manager = get_plugins_manager()
    with pytest.raises(NotApplicable):
        get_voucher_discount_for_checkout(manager, voucher, checkout_info, [], None, [])


@pytest.mark.parametrize(
    "is_shipping_required, shipping_method_data, discount_value, discount_type,"
    "countries, min_spent_amount, min_checkout_items_quantity, subtotal,"
    "total_quantity, error_msg",
    [
        (
            True,
            ShippingMethodData("1", "test", Money(10, "USD")),
            10,
            DiscountValueType.FIXED,
            ["US"],
            None,
            None,
            Money(10, "USD"),
            10,
            "This offer is not valid in your country.",
        ),
        (
            True,
            None,
            10,
            DiscountValueType.FIXED,
            [],
            None,
            None,
            Money(10, "USD"),
            10,
            "Please select a delivery method first.",
        ),
        (
            False,
            None,
            10,
            DiscountValueType.FIXED,
            [],
            None,
            None,
            Money(10, "USD"),
            10,
            "Your order does not require shipping.",
        ),
        (
            True,
            ShippingMethodData("1", "test", Money(10, "USD")),
            10,
            DiscountValueType.FIXED,
            [],
            5,
            None,
            Money(2, "USD"),
            10,
            "This offer is only valid for orders over $5.00.",
        ),
        (
            True,
            ShippingMethodData("1", "test", Money(10, "USD")),
            10,
            DiscountValueType.FIXED,
            [],
            5,
            10,
            Money(5, "USD"),
            9,
            "This offer is only valid for orders with a minimum of 10 quantity.",
        ),
        (
            True,
            ShippingMethodData("1", "test", Money(10, "USD")),
            10,
            DiscountValueType.FIXED,
            [],
            5,
            10,
            Money(2, "USD"),
            9,
            "This offer is only valid for orders over $5.00.",
        ),
    ],
)
def test_get_discount_for_checkout_shipping_voucher_not_applicable(
    is_shipping_required,
    shipping_method,
    shipping_method_data,
    discount_value,
    discount_type,
    countries,
    min_spent_amount,
    min_checkout_items_quantity,
    subtotal,
    total_quantity,
    error_msg,
    monkeypatch,
    channel_USD,
):
    monkeypatch.setattr(
        "saleor.checkout.base_calculations.base_checkout_subtotal",
        lambda *args: subtotal,
    )
    monkeypatch.setattr(
        "saleor.checkout.utils.is_shipping_required", lambda lines: is_shipping_required
    )
    checkout = Mock(
        is_shipping_required=Mock(return_value=is_shipping_required),
        shipping_method=shipping_method,
        shipping_address=Mock(spec=Address, country=Mock(code="PL")),
        quantity=total_quantity,
        spec=Checkout,
        channel=channel_USD,
    )

    voucher = Voucher.objects.create(
        code="unique",
        type=VoucherType.SHIPPING,
        discount_value_type=discount_type,
        min_checkout_items_quantity=min_checkout_items_quantity,
        countries=countries,
    )
    manager = get_plugins_manager()
    VoucherChannelListing.objects.create(
        voucher=voucher,
        channel=channel_USD,
        discount=Money(discount_value, channel_USD.currency_code),
        min_spent_amount=(min_spent_amount if min_spent_amount is not None else None),
    )
    checkout_info = CheckoutInfo(
        checkout=checkout,
        delivery_method_info=get_delivery_method_info(shipping_method_data),
        shipping_address=Mock(spec=Address, country=Mock(code="PL")),
        billing_address=None,
        channel=channel_USD,
        user=None,
        valid_pick_up_points=[],
        all_shipping_methods=[],
    )
    with pytest.raises(NotApplicable) as e:
        get_voucher_discount_for_checkout(
            manager,
            voucher,
            checkout_info,
            [],
            checkout.shipping_address,
            None,
        )
    assert str(e.value) == error_msg


def test_get_voucher_for_checkout_info(checkout_with_voucher, voucher):
    manager = get_plugins_manager()
    checkout_info = fetch_checkout_info(checkout_with_voucher, [], [], manager)
    checkout_voucher = get_voucher_for_checkout_info(checkout_info)
    assert checkout_voucher == voucher


def test_get_voucher_for_checkout_info_expired_voucher(checkout_with_voucher, voucher):
    date_yesterday = timezone.now() - datetime.timedelta(days=1)
    voucher.end_date = date_yesterday
    voucher.save()
    manager = get_plugins_manager()
    checkout_info = fetch_checkout_info(checkout_with_voucher, [], [], manager)
    checkout_voucher = get_voucher_for_checkout_info(checkout_info)
    assert checkout_voucher is None


def test_get_voucher_for_checkout_info_no_voucher_code(checkout):
    manager = get_plugins_manager()
    checkout_info = fetch_checkout_info(checkout, [], [], manager)
    checkout_voucher = get_voucher_for_checkout_info(checkout_info)
    assert checkout_voucher is None


def test_remove_voucher_from_checkout(checkout_with_voucher, voucher_translation_fr):
    checkout = checkout_with_voucher
    remove_voucher_from_checkout(checkout)

    assert not checkout.voucher_code
    assert not checkout.discount_name
    assert not checkout.translated_discount_name
    assert checkout.discount == zero_money(checkout.channel.currency_code)


def test_recalculate_checkout_discount(
    checkout_with_voucher,
    voucher,
    voucher_translation_fr,
    settings,
    channel_USD,
):
    settings.LANGUAGE_CODE = "fr"
    voucher.channel_listings.filter(channel=channel_USD).update(discount_value=10)

    manager = get_plugins_manager()
    lines, _ = fetch_checkout_lines(checkout_with_voucher)
    checkout_info = fetch_checkout_info(checkout_with_voucher, lines, [], manager)

    recalculate_checkout_discount(manager, checkout_info, lines, None)
    assert (
        checkout_with_voucher.translated_discount_name == voucher_translation_fr.name
    )  # noqa
    assert checkout_with_voucher.discount == Money("10.00", "USD")


def test_recalculate_checkout_discount_percentage(
    priced_checkout_with_voucher_percentage,
):
    manager = get_plugins_manager()
    lines, _ = fetch_checkout_lines(priced_checkout_with_voucher_percentage)
    checkout_info = fetch_checkout_info(
        priced_checkout_with_voucher_percentage, lines, [], manager
    )

    recalculate_checkout_discount(manager, checkout_info, lines, None)
    assert priced_checkout_with_voucher_percentage.discount == Money(
        Decimal("3.00"), "USD"
    )


def test_recalculate_checkout_discount_with_sale(
    checkout_with_voucher_percentage,
    discount_info,
):
    checkout = checkout_with_voucher_percentage
    manager = get_plugins_manager()
    lines, _ = fetch_checkout_lines(checkout)
    checkout_info = fetch_checkout_info(checkout, lines, [], manager)

    recalculate_checkout_discount(manager, checkout_info, lines, [discount_info])
    assert checkout.discount == Money("1.50", "USD")
<<<<<<< HEAD

    checkout.price_expiration = timezone.now()
    checkout.save()
    assert (
        calculations.checkout_total(
            manager=manager,
            checkout_info=checkout_info,
            lines=lines,
            address=checkout.shipping_address,
            discounts=[discount_info],
        ).gross
        == Money("13.50", "USD")
    )
=======
    assert calculations.checkout_total(
        manager=manager,
        checkout_info=checkout_info,
        lines=lines,
        address=checkout.shipping_address,
        discounts=[discount_info],
    ).gross == Money("13.50", "USD")
>>>>>>> cda3cb0f


def test_recalculate_checkout_discount_voucher_not_applicable(
    checkout_with_voucher, voucher, channel_USD
):
    checkout = checkout_with_voucher
    voucher.channel_listings.filter(channel=channel_USD).update(min_spent_amount=100)

    manager = get_plugins_manager()
    lines, _ = fetch_checkout_lines(checkout)
    checkout_info = fetch_checkout_info(checkout, lines, [], manager)
    recalculate_checkout_discount(manager, checkout_info, lines, None)

    assert not checkout.voucher_code
    assert not checkout.discount_name
    assert checkout.discount == zero_money(checkout.channel.currency_code)


def test_recalculate_checkout_discount_expired_voucher(checkout_with_voucher, voucher):
    checkout = checkout_with_voucher
    date_yesterday = timezone.now() - datetime.timedelta(days=1)
    voucher.end_date = date_yesterday
    voucher.save()

    manager = get_plugins_manager()
    lines, _ = fetch_checkout_lines(checkout)
    checkout_info = fetch_checkout_info(checkout, lines, [], manager)
    recalculate_checkout_discount(manager, checkout_info, lines, None)

    assert not checkout.voucher_code
    assert not checkout.discount_name
    assert checkout.discount == zero_money(checkout.channel.currency_code)


def test_recalculate_checkout_discount_free_shipping_subtotal_less_than_shipping(
    checkout_with_voucher_percentage_and_shipping,
    voucher_free_shipping,
    shipping_method,
    channel_USD,
):
    checkout = checkout_with_voucher_percentage_and_shipping
    manager = get_plugins_manager()
    lines, _ = fetch_checkout_lines(checkout)
    checkout_info = fetch_checkout_info(checkout, lines, [], manager)
    channel_listing = shipping_method.channel_listings.get(channel_id=channel_USD.id)
    channel_listing.price = calculations.checkout_subtotal(
        manager=manager,
        checkout_info=checkout_info,
        lines=lines,
        address=checkout.shipping_address,
    ).gross + Money("10.00", "USD")
    channel_listing.save()
    checkout.price_expiration = timezone.now()
    checkout.save()

    checkout_info = fetch_checkout_info(checkout, lines, [], manager)
    recalculate_checkout_discount(manager, checkout_info, lines, None)

    checkout.price_expiration = timezone.now()
    checkout.save()

    assert checkout.discount == channel_listing.price
    assert checkout.discount_name == "Free shipping"
    checkout_total = calculations.checkout_total(
        manager=manager,
        checkout_info=checkout_info,
        lines=lines,
        address=checkout.shipping_address,
    )
    checkout_subtotal = calculations.checkout_subtotal(
        manager=manager,
        checkout_info=checkout_info,
        lines=lines,
        address=checkout.shipping_address,
    )
    assert checkout_total == checkout_subtotal


def test_recalculate_checkout_discount_free_shipping_subtotal_bigger_than_shipping(
    checkout_with_voucher_percentage_and_shipping,
    voucher_free_shipping,
    shipping_method,
    channel_USD,
):
    checkout = checkout_with_voucher_percentage_and_shipping
    manager = get_plugins_manager()
    lines, _ = fetch_checkout_lines(checkout)
    checkout_info = fetch_checkout_info(checkout, lines, [], manager)
    channel_listing = shipping_method.channel_listings.get(channel=channel_USD)
    channel_listing.price = calculations.checkout_subtotal(
        manager=manager,
        checkout_info=checkout_info,
        lines=lines,
        address=checkout.shipping_address,
    ).gross - Money("1.00", "USD")
    channel_listing.save()
    checkout.price_expiration = timezone.now()
    checkout.save()

    checkout_info = fetch_checkout_info(checkout, lines, [], manager)
    recalculate_checkout_discount(manager, checkout_info, lines, None)
    checkout.price_expiration = timezone.now()
    checkout.save()

    assert checkout.discount == channel_listing.price
    assert checkout.discount_name == "Free shipping"
    checkout_total = calculations.checkout_total(
        manager=manager,
        checkout_info=checkout_info,
        lines=lines,
        address=checkout.shipping_address,
    )
    checkout_subtotal = calculations.checkout_subtotal(
        manager=manager,
        checkout_info=checkout_info,
        lines=lines,
        address=checkout.shipping_address,
    )
    assert checkout_total == checkout_subtotal


def test_recalculate_checkout_discount_free_shipping_for_checkout_without_shipping(
    checkout_with_voucher_percentage, voucher_free_shipping
):
    checkout = checkout_with_voucher_percentage
    manager = get_plugins_manager()
    lines, _ = fetch_checkout_lines(checkout)
    checkout_info = fetch_checkout_info(checkout, lines, [], manager)
    recalculate_checkout_discount(manager, checkout_info, lines, None)

    assert not checkout.discount_name
    assert not checkout.voucher_code
    assert checkout.discount == zero_money(checkout.channel.currency_code)


def test_change_address_in_checkout(checkout, address):
    manager = get_plugins_manager()
    lines, _ = fetch_checkout_lines(checkout)
    checkout_info = fetch_checkout_info(checkout, lines, [], manager)

    shipping_updated_fields = change_shipping_address_in_checkout(
        checkout_info,
        address,
        lines,
        [],
        manager,
        checkout.channel.shipping_method_listings.all(),
    )
    billing_updated_fields = change_billing_address_in_checkout(checkout, address)
    checkout.save(update_fields=shipping_updated_fields + billing_updated_fields)

    checkout.refresh_from_db()
    assert checkout.shipping_address == address
    assert checkout.billing_address == address
    assert checkout_info.shipping_address == address


def test_change_address_in_checkout_to_none(checkout, address):
    checkout.shipping_address = address
    checkout.billing_address = address.get_copy()
    checkout.save()

    manager = get_plugins_manager()
    lines, _ = fetch_checkout_lines(checkout)
    checkout_info = fetch_checkout_info(checkout, lines, [], manager)
    shipping_updated_fields = change_shipping_address_in_checkout(
        checkout_info,
        None,
        lines,
        [],
        manager,
        checkout.channel.shipping_method_listings.all(),
    )
    billing_updated_fields = change_billing_address_in_checkout(checkout, None)
    checkout.save(update_fields=shipping_updated_fields + billing_updated_fields)

    checkout.refresh_from_db()
    assert checkout.shipping_address is None
    assert checkout.billing_address is None
    assert checkout_info.shipping_address is None


def test_change_address_in_checkout_to_same(checkout, address):
    checkout.shipping_address = address
    checkout.billing_address = address.get_copy()
    checkout.save(update_fields=["shipping_address", "billing_address"])
    shipping_address_id = checkout.shipping_address.id
    billing_address_id = checkout.billing_address.id

    manager = get_plugins_manager()
    lines, _ = fetch_checkout_lines(checkout)
    checkout_info = fetch_checkout_info(checkout, lines, [], manager)
    shipping_updated_fields = change_shipping_address_in_checkout(
        checkout_info,
        address,
        lines,
        [],
        manager,
        checkout.channel.shipping_method_listings.all(),
    )
    billing_updated_fields = change_billing_address_in_checkout(checkout, address)
    checkout.save(update_fields=shipping_updated_fields + billing_updated_fields)

    checkout.refresh_from_db()
    assert checkout.shipping_address.id == shipping_address_id
    assert checkout.billing_address.id == billing_address_id
    assert checkout_info.shipping_address == address


def test_change_address_in_checkout_to_other(checkout, address):
    address_id = address.id
    checkout.shipping_address = address
    checkout.billing_address = address.get_copy()
    checkout.save(update_fields=["shipping_address", "billing_address"])
    other_address = Address.objects.create(country=Country("DE"))

    manager = get_plugins_manager()
    lines, _ = fetch_checkout_lines(checkout)
    checkout_info = fetch_checkout_info(checkout, lines, [], manager)
    shipping_updated_fields = change_shipping_address_in_checkout(
        checkout_info,
        other_address,
        lines,
        [],
        manager,
        checkout.channel.shipping_method_listings.all(),
    )
    billing_updated_fields = change_billing_address_in_checkout(checkout, other_address)
    checkout.save(update_fields=shipping_updated_fields + billing_updated_fields)

    checkout.refresh_from_db()
    assert checkout.shipping_address == other_address
    assert checkout.billing_address == other_address
    assert not Address.objects.filter(id=address_id).exists()
    assert checkout_info.shipping_address == other_address


def test_change_address_in_checkout_from_user_address_to_other(
    checkout, customer_user, address
):
    address_id = address.id
    checkout.user = customer_user
    checkout.shipping_address = address
    checkout.billing_address = address.get_copy()
    checkout.save(update_fields=["shipping_address", "billing_address"])
    other_address = Address.objects.create(country=Country("DE"))

    manager = get_plugins_manager()
    lines, _ = fetch_checkout_lines(checkout)
    checkout_info = fetch_checkout_info(checkout, lines, [], manager)
    shipping_updated_fields = change_shipping_address_in_checkout(
        checkout_info,
        other_address,
        lines,
        [],
        manager,
        checkout.channel.shipping_method_listings.all(),
    )
    billing_updated_fields = change_billing_address_in_checkout(checkout, other_address)
    checkout.save(update_fields=shipping_updated_fields + billing_updated_fields)

    checkout.refresh_from_db()
    assert checkout.shipping_address == other_address
    assert checkout.billing_address == other_address
    assert Address.objects.filter(id=address_id).exists()
    assert checkout_info.shipping_address == other_address


def test_add_voucher_to_checkout(checkout_with_item, voucher):
    assert checkout_with_item.voucher_code is None
    manager = get_plugins_manager()
    lines, _ = fetch_checkout_lines(checkout_with_item)
    checkout_info = fetch_checkout_info(checkout_with_item, lines, [], manager)
    add_voucher_to_checkout(manager, checkout_info, lines, voucher)
    assert checkout_with_item.voucher_code == voucher.code


def test_add_staff_voucher_to_anonymous_checkout(checkout_with_item, voucher):
    voucher.only_for_staff = True
    voucher.save()

    assert checkout_with_item.voucher_code is None
    manager = get_plugins_manager()
    lines, _ = fetch_checkout_lines(checkout_with_item)
    checkout_info = fetch_checkout_info(checkout_with_item, lines, [], manager)
    with pytest.raises(NotApplicable):
        add_voucher_to_checkout(manager, checkout_info, lines, voucher)


def test_add_staff_voucher_to_customer_checkout(
    checkout_with_item, voucher, customer_user
):
    checkout_with_item.user = customer_user
    checkout_with_item.save()
    voucher.only_for_staff = True
    voucher.save()

    assert checkout_with_item.voucher_code is None
    manager = get_plugins_manager()
    lines, _ = fetch_checkout_lines(checkout_with_item)
    checkout_info = fetch_checkout_info(checkout_with_item, lines, [], manager)
    with pytest.raises(NotApplicable):
        add_voucher_to_checkout(manager, checkout_info, lines, voucher)


def test_add_staff_voucher_to_staff_checkout(checkout_with_item, voucher, staff_user):
    checkout_with_item.user = staff_user
    checkout_with_item.save()
    voucher.only_for_staff = True
    voucher.save()

    assert checkout_with_item.voucher_code is None
    manager = get_plugins_manager()
    lines, _ = fetch_checkout_lines(checkout_with_item)
    checkout_info = fetch_checkout_info(checkout_with_item, lines, [], manager)

    add_voucher_to_checkout(manager, checkout_info, lines, voucher)


def test_add_voucher_to_checkout_fail(
    checkout_with_item, voucher_with_high_min_spent_amount
):
    manager = get_plugins_manager()
    lines, _ = fetch_checkout_lines(checkout_with_item)
    checkout_info = fetch_checkout_info(checkout_with_item, lines, [], manager)
    with pytest.raises(NotApplicable):
        add_voucher_to_checkout(
            manager,
            checkout_info,
            lines,
            voucher_with_high_min_spent_amount,
            False,
        )

    assert checkout_with_item.voucher_code is None


def test_get_last_active_payment(checkout_with_payments):
    # given
    payment = Payment.objects.create(
        gateway="mirumee.payments.dummy",
        is_active=True,
        checkout=checkout_with_payments,
    )

    # when
    last_payment = checkout_with_payments.get_last_active_payment()

    # then
    assert last_payment.pk == payment.pk


def test_is_fully_paid(checkout_with_item, payment_dummy):
    checkout = checkout_with_item
    manager = get_plugins_manager()
    lines, _ = fetch_checkout_lines(checkout)
    checkout_info = fetch_checkout_info(checkout, lines, [], manager)
    total = calculations.checkout_total(
        manager=manager,
        checkout_info=checkout_info,
        lines=lines,
        address=checkout.shipping_address,
    )
    payment = payment_dummy
    payment.is_active = True
    payment.order = None
    payment.total = total.gross.amount
    payment.currency = total.gross.currency
    payment.checkout = checkout
    payment.save()
    is_paid = is_fully_paid(manager, checkout_info, lines, None)
    assert is_paid


def test_is_fully_paid_many_payments(checkout_with_item, payment_dummy):
    checkout = checkout_with_item
    manager = get_plugins_manager()
    lines, _ = fetch_checkout_lines(checkout)
    checkout_info = fetch_checkout_info(checkout, lines, [], manager)
    total = calculations.checkout_total(
        manager=manager,
        checkout_info=checkout_info,
        lines=lines,
        address=checkout.shipping_address,
    )
    payment = payment_dummy
    payment.is_active = True
    payment.order = None
    payment.total = total.gross.amount - 1
    payment.currency = total.gross.currency
    payment.checkout = checkout
    payment.save()
    payment2 = payment_dummy
    payment2.pk = None
    payment2.is_active = True
    payment2.order = None
    payment2.total = 1
    payment2.currency = total.gross.currency
    payment2.checkout = checkout
    payment2.save()
    is_paid = is_fully_paid(manager, checkout_info, lines, None)
    assert is_paid


def test_is_fully_paid_partially_paid(checkout_with_item, payment_dummy):
    checkout = checkout_with_item
    manager = get_plugins_manager()
    lines, _ = fetch_checkout_lines(checkout)
    checkout_info = fetch_checkout_info(checkout, lines, [], manager)
    total = calculations.checkout_total(
        manager=manager,
        checkout_info=checkout_info,
        lines=lines,
        address=checkout.shipping_address,
    )
    payment = payment_dummy
    payment.is_active = True
    payment.order = None
    payment.total = total.gross.amount - 1
    payment.currency = total.gross.currency
    payment.checkout = checkout
    payment.save()
    is_paid = is_fully_paid(manager, checkout_info, lines, None)
    assert not is_paid


def test_is_fully_paid_no_payment(checkout_with_item):
    checkout = checkout_with_item
    manager = get_plugins_manager()
    lines, _ = fetch_checkout_lines(checkout)
    checkout_info = fetch_checkout_info(checkout, lines, [], manager)
    is_paid = is_fully_paid(manager, checkout_info, lines, None)
    assert not is_paid


def test_cancel_active_payments(checkout_with_payments):
    # given
    checkout = checkout_with_payments
    count_active = checkout.payments.filter(is_active=True).count()
    assert count_active != 0

    # when
    cancel_active_payments(checkout)

    # then
    assert checkout.payments.filter(is_active=True).count() == 0


def test_checkout_without_delivery_method_creates_empty_delivery_method(
    checkout_with_item,
):
    checkout = checkout_with_item
    manager = get_plugins_manager()
    lines, _ = fetch_checkout_lines(checkout)
    checkout_info = fetch_checkout_info(checkout, lines, [], manager)
    delivery_method_info = checkout_info.delivery_method_info

    assert isinstance(delivery_method_info, DeliveryMethodBase)
    assert not delivery_method_info.is_valid_delivery_method()
    assert not delivery_method_info.is_local_collection_point
    assert not delivery_method_info.is_method_in_valid_methods(checkout_info)


def test_manage_external_shipping_id(checkout):
    app_shipping_id = "abcd"
    initial_private_metadata = {"test": 123}
    checkout.private_metadata = initial_private_metadata

    set_external_shipping_id(checkout, app_shipping_id)
    assert PRIVATE_META_APP_SHIPPING_ID in checkout.private_metadata

    shipping_id = get_external_shipping_id(checkout)
    assert shipping_id == app_shipping_id

    delete_external_shipping_id(checkout)
    assert checkout.private_metadata == initial_private_metadata


def test_checkout_total_setter():
    # given
    currency = "USD"
    net_amount = Decimal(10)
    net = Money(net_amount, currency)
    gross_amount = Decimal(15)
    gross = Money(gross_amount, currency)

    # when
    price = TaxedMoney(net=net, gross=gross)
    checkout = Checkout()
    checkout.total = price

    # then
    assert checkout.currency == currency
    assert checkout.total_net_amount == net_amount
    assert checkout.total.net == net
    assert checkout.total_gross_amount == gross_amount
    assert checkout.total.gross == gross
    assert checkout.total.tax == gross - net


def test_checkout_subtotal_setter():
    # given
    currency = "USD"
    net_amount = Decimal(10)
    net = Money(net_amount, currency)
    gross_amount = Decimal(15)
    gross = Money(gross_amount, currency)

    # when
    price = TaxedMoney(net=net, gross=gross)
    checkout = Checkout()
    checkout.subtotal = price

    # then
    assert checkout.currency == currency
    assert checkout.subtotal_net_amount == net_amount
    assert checkout.subtotal.net == net
    assert checkout.subtotal_gross_amount == gross_amount
    assert checkout.subtotal.gross == gross
    assert checkout.subtotal.tax == gross - net


def test_checkout_shipping_price_setter():
    # given
    currency = "USD"
    net_amount = Decimal(10)
    net = Money(net_amount, currency)
    gross_amount = Decimal(15)
    gross = Money(gross_amount, currency)

    # when
    price = TaxedMoney(net=net, gross=gross)
    checkout = Checkout()
    checkout.shipping_price = price

    # then
    assert checkout.currency == currency
    assert checkout.shipping_price_net_amount == net_amount
    assert checkout.shipping_price.net == net
    assert checkout.shipping_price_gross_amount == gross_amount
    assert checkout.shipping_price.gross == gross
    assert checkout.shipping_price.tax == gross - net


def test_checkout_line_unit_price_setter():
    # given
    currency = "USD"
    net_amount = Decimal(10)
    net = Money(net_amount, currency)
    gross_amount = Decimal(15)
    gross = Money(gross_amount, currency)

    # when
    price = TaxedMoney(net=net, gross=gross)
    checkout_line = CheckoutLine()
    checkout_line.unit_price = price

    # then
    assert checkout_line.currency == currency
    assert checkout_line.unit_price_net_amount == net_amount
    assert checkout_line.unit_price.net == net
    assert checkout_line.unit_price_gross_amount == gross_amount
    assert checkout_line.unit_price.gross == gross
    assert checkout_line.unit_price.tax == gross - net


def test_checkout_line_total_price_setter():
    # given
    currency = "USD"
    net_amount = Decimal(10)
    net = Money(net_amount, currency)
    gross_amount = Decimal(15)
    gross = Money(gross_amount, currency)

    # when
    price = TaxedMoney(net=net, gross=gross)
    checkout_line = CheckoutLine()
    checkout_line.total_price = price

    # then
    assert checkout_line.currency == currency
    assert checkout_line.total_price_net_amount == net_amount
    assert checkout_line.total_price.net == net
    assert checkout_line.total_price_gross_amount == gross_amount
    assert checkout_line.total_price.gross == gross
    assert checkout_line.total_price.tax == gross - net


def test_checkout_has_currency(checkout):
    assert hasattr(checkout, "currency")


def test_checkout_line_has_currency(checkout_line):
    assert hasattr(checkout_line, "currency")<|MERGE_RESOLUTION|>--- conflicted
+++ resolved
@@ -844,21 +844,9 @@
 
     recalculate_checkout_discount(manager, checkout_info, lines, [discount_info])
     assert checkout.discount == Money("1.50", "USD")
-<<<<<<< HEAD
 
     checkout.price_expiration = timezone.now()
     checkout.save()
-    assert (
-        calculations.checkout_total(
-            manager=manager,
-            checkout_info=checkout_info,
-            lines=lines,
-            address=checkout.shipping_address,
-            discounts=[discount_info],
-        ).gross
-        == Money("13.50", "USD")
-    )
-=======
     assert calculations.checkout_total(
         manager=manager,
         checkout_info=checkout_info,
@@ -866,7 +854,6 @@
         address=checkout.shipping_address,
         discounts=[discount_info],
     ).gross == Money("13.50", "USD")
->>>>>>> cda3cb0f
 
 
 def test_recalculate_checkout_discount_voucher_not_applicable(
