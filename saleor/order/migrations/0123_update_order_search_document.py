--- conflicted
+++ resolved
@@ -9,15 +9,11 @@
 def update_order_search_document_values(apps, _schema_editor):
     Order = apps.get_model("order", "Order")
     total_count = Order.objects.filter(search_document="").count()
-<<<<<<< HEAD
-    set_order_search_document_values(total_count, 0, Order)
-=======
 
     def on_migrations_complete(sender=None, **kwargs):
         set_order_search_document_values.delay(total_count, 0)
 
     post_migrate.connect(on_migrations_complete)
->>>>>>> bc0860f7
 
 
 class Migration(migrations.Migration):
