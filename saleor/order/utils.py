--- conflicted
+++ resolved
@@ -96,36 +96,23 @@
     return order.discounts.filter(type=OrderDiscountType.VOUCHER).first()
 
 
-<<<<<<< HEAD
-def invalidate_order_prices(order: Order, *, save: bool) -> None:
-=======
 def invalidate_order_prices(order: Order, *, save: bool = False) -> None:
->>>>>>> 484a0353
     """Mark order as ready for prices recalculation.
 
     Does nothing if order is not editable
     (it's status is neither draft, nor unconfirmed).
-<<<<<<< HEAD
-=======
 
     By default, no save to database is executed.
     Either manually call `order.save()` after, or pass `save=True`.
->>>>>>> 484a0353
     """
     if order.status not in ORDER_EDITABLE_STATUS:
         return
 
     order.price_expiration_for_unconfirmed = timezone.now()
-<<<<<<< HEAD
 
     if save:
         order.save(update_fields=["price_expiration_for_unconfirmed"])
-=======
-
-    if save:
-        order.save(update_fields=["price_expiration_for_unconfirmed"])
-
->>>>>>> 484a0353
+
 
 def recalculate_order_weight(order: Order, *, save: bool = False):
     """Recalculate order weights.
@@ -138,12 +125,8 @@
         if line.variant:
             weight += line.variant.get_weight() * line.quantity
     order.weight = weight
-<<<<<<< HEAD
-    order.save(update_fields=["weight"])
-=======
     if save:
         order.save(update_fields=["weight"])
->>>>>>> 484a0353
 
 
 def _calculate_quantity_including_returns(order):
