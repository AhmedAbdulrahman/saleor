import graphene

from ...discount import models
from ..core.mutations import ModelBulkDeleteMutation


class SaleBulkDelete(ModelBulkDeleteMutation):
    class Arguments:
        ids = graphene.List(
            graphene.ID, required=True, description="List of sale IDs to delete."
        )

    class Meta:
        description = "Deletes sales."
        model = models.Sale
<<<<<<< HEAD

    @classmethod
    def user_is_allowed(cls, user, input):
        return user.has_perm("discount.manage_discounts")
=======
        permissions = ("discount.manage_discounts",)
>>>>>>> e81494c9


class VoucherBulkDelete(ModelBulkDeleteMutation):
    class Arguments:
        ids = graphene.List(
            graphene.ID, required=True, description="List of voucher IDs to delete."
        )

    class Meta:
        description = "Deletes vouchers."
        model = models.Voucher
<<<<<<< HEAD

    @classmethod
    def user_is_allowed(cls, user, input):
        return user.has_perm("discount.manage_discounts")
=======
        permissions = ("discount.manage_discounts",)
>>>>>>> e81494c9
<|MERGE_RESOLUTION|>--- conflicted
+++ resolved
@@ -13,14 +13,7 @@
     class Meta:
         description = "Deletes sales."
         model = models.Sale
-<<<<<<< HEAD
-
-    @classmethod
-    def user_is_allowed(cls, user, input):
-        return user.has_perm("discount.manage_discounts")
-=======
         permissions = ("discount.manage_discounts",)
->>>>>>> e81494c9
 
 
 class VoucherBulkDelete(ModelBulkDeleteMutation):
@@ -32,11 +25,4 @@
     class Meta:
         description = "Deletes vouchers."
         model = models.Voucher
-<<<<<<< HEAD
-
-    @classmethod
-    def user_is_allowed(cls, user, input):
-        return user.has_perm("discount.manage_discounts")
-=======
-        permissions = ("discount.manage_discounts",)
->>>>>>> e81494c9
+        permissions = ("discount.manage_discounts",)