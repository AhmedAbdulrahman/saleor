import graphene
from graphene import relay

from ...core.exceptions import PermissionDenied
from ...core.permissions import OrderPermissions, PaymentPermissions
from ...core.tracing import traced_resolver
from ...payment import PaymentAction, models
from ..checkout.dataloaders import CheckoutByTokenLoader
from ..core.connection import CountableConnection
from ..core.descriptions import ADDED_IN_31, DEPRECATED_IN_3X_FIELD
from ..core.fields import JSONString
<<<<<<< HEAD
from ..core.types import ModelObjectType, Money
from ..decorators import one_of_permissions_required, permission_required
=======
from ..core.types import ModelObjectType, Money, NonNullList
from ..decorators import permission_required
>>>>>>> 1d3e7036
from ..meta.permissions import public_payment_permissions
from ..meta.resolvers import resolve_metadata
from ..meta.types import MetadataItem, ObjectWithMetadata
from ..utils import get_user_or_app_from_context
from .enums import PaymentActionEnum, PaymentChargeStatusEnum, TransactionKindEnum


class Transaction(ModelObjectType):
    id = graphene.GlobalID(required=True)
    created = graphene.DateTime(required=True)
    payment = graphene.Field(lambda: Payment, required=True)
    token = graphene.String(required=True)
    kind = TransactionKindEnum(required=True)
    is_success = graphene.Boolean(required=True)
    error = graphene.String()
    gateway_response = JSONString(required=True)
    amount = graphene.Field(Money, description="Total amount of the transaction.")

    class Meta:
        description = "An object representing a single payment."
        interfaces = [relay.Node]
        model = models.Transaction

    @staticmethod
    def resolve_amount(root: models.Transaction, _info):
        return root.get_amount()


class CreditCard(graphene.ObjectType):
    brand = graphene.String(description="Card brand.", required=True)
    first_digits = graphene.String(
        description="First 4 digits of the card number.", required=False
    )
    last_digits = graphene.String(
        description="Last 4 digits of the card number.", required=True
    )
    exp_month = graphene.Int(
        description="Two-digit number representing the card’s expiration month.",
        required=False,
    )
    exp_year = graphene.Int(
        description="Four-digit number representing the card’s expiration year.",
        required=False,
    )


class PaymentSource(graphene.ObjectType):
    class Meta:
        description = (
            "Represents a payment source stored "
            "for user in payment gateway, such as credit card."
        )

    gateway = graphene.String(description="Payment gateway name.", required=True)
    payment_method_id = graphene.String(description="ID of stored payment method.")
    credit_card_info = graphene.Field(
        CreditCard, description="Stored credit card details if available."
    )
    metadata = NonNullList(
        MetadataItem,
        required=True,
        description=(
            f"{ADDED_IN_31} List of public metadata items. "
            "Can be accessed without permissions."
        ),
    )


class Payment(ModelObjectType):
    id = graphene.GlobalID(required=True)
    checkout = graphene.Field("saleor.graphql.checkout.types.Checkout")
    order = graphene.Field("saleor.graphql.order.types.Order")
<<<<<<< HEAD
    actions = graphene.List(
        graphene.NonNull(PaymentActionEnum),
=======
    payment_method_type = graphene.String(required=True)
    customer_ip_address = graphene.String()
    charge_status = PaymentChargeStatusEnum(
        description="Internal payment status.", required=True
    )
    actions = NonNullList(
        OrderAction,
>>>>>>> 1d3e7036
        description=(
            "List of actions that can be performed in the current state of a payment."
        ),
        required=True,
    )
    total = graphene.Field(Money, description="Total amount of the payment.")
    authorized_amount = graphene.Field(
        Money, required=True, description="Total amount authorized for this payment."
    )
    refunded_amount = graphene.Field(
        Money, required=True, description="Total amount refunded for this payment."
    )
    voided_amount = graphene.Field(
        Money, required=True, description="Total amount voided for this payment."
    )
    captured_amount = graphene.Field(
        Money, description="Total amount captured for this payment.", required=True
    )

    gateway = graphene.String(
        required=True,
        deprecation_reason=f"{DEPRECATED_IN_3X_FIELD} Use new checkout flow.",
    )
    is_active = graphene.Boolean(
        required=True,
        deprecation_reason=f"{DEPRECATED_IN_3X_FIELD} Use new checkout flow.",
    )
    created = graphene.DateTime(
        required=True,
    )
    modified = graphene.DateTime(required=True)
    token = graphene.String(
        required=True,
        deprecation_reason=f"{DEPRECATED_IN_3X_FIELD} Use new checkout flow.",
    )
    payment_method_type = graphene.String(
        required=True,
        deprecation_reason=f"{DEPRECATED_IN_3X_FIELD} Use new checkout flow.",
    )
    customer_ip_address = graphene.String(
        deprecation_reason=f"{DEPRECATED_IN_3X_FIELD} Use new checkout flow."
    )
    charge_status = PaymentChargeStatusEnum(
        description="Internal payment status.",
        required=True,
        deprecation_reason=f"{DEPRECATED_IN_3X_FIELD} Use new checkout flow.",
    )
<<<<<<< HEAD
    transactions = graphene.List(
        Transaction,
        description="List of all transactions within this payment.",
        deprecation_reason=f"{DEPRECATED_IN_3X_FIELD} Use new checkout flow.",
=======
    transactions = NonNullList(
        Transaction, description="List of all transactions within this payment."
>>>>>>> 1d3e7036
    )
    available_capture_amount = graphene.Field(
        Money,
        description="Maximum amount of money that can be captured.",
        deprecation_reason=f"{DEPRECATED_IN_3X_FIELD} Use new checkout flow.",
    )
    available_refund_amount = graphene.Field(
        Money,
        description="Maximum amount of money that can be refunded.",
        deprecation_reason=f"{DEPRECATED_IN_3X_FIELD} Use new checkout flow.",
    )
    credit_card = graphene.Field(
        CreditCard,
        description="The details of the card used for this payment.",
        deprecation_reason=f"{DEPRECATED_IN_3X_FIELD} Use new checkout flow.",
    )

    status = graphene.String(required=True)
    type = graphene.String(required=True)
    reference = graphene.String(required=True)

    class Meta:
        description = "Represents a payment of a given type."
        interfaces = [relay.Node, ObjectWithMetadata]
        model = models.Payment

    @staticmethod
    @permission_required(OrderPermissions.MANAGE_ORDERS)
    def resolve_customer_ip_address(root: models.Payment, _info):
        return root.customer_ip_address

    @staticmethod
    @one_of_permissions_required(
        [OrderPermissions.MANAGE_ORDERS, PaymentPermissions.HANDLE_PAYMENTS]
    )
    def resolve_actions(root: models.Payment, _info):
        if root.gateway:
            actions = []
            if root.can_capture():
                actions.append(PaymentAction.CAPTURE)
            if root.can_refund():
                actions.append(PaymentAction.REFUND)
            if root.can_void():
                actions.append(PaymentAction.VOID)
            return actions
        return root.available_actions

    @staticmethod
    @traced_resolver
    def resolve_total(root: models.Payment, _info):
        return root.get_total()

    @staticmethod
    @one_of_permissions_required(
        [OrderPermissions.MANAGE_ORDERS, PaymentPermissions.HANDLE_PAYMENTS]
    )
    def resolve_transactions(root: models.Payment, _info):
        return root.transactions.all()

    @staticmethod
    @one_of_permissions_required(
        [OrderPermissions.MANAGE_ORDERS, PaymentPermissions.HANDLE_PAYMENTS]
    )
    def resolve_available_refund_amount(root: models.Payment, _info):
        if not root.can_refund():
            return None
        return root.get_captured_amount()

    @staticmethod
    @one_of_permissions_required(
        [OrderPermissions.MANAGE_ORDERS, PaymentPermissions.HANDLE_PAYMENTS]
    )
    def resolve_available_capture_amount(root: models.Payment, _info):
        if not root.can_capture():
            return None
        return Money(amount=root.get_charge_amount(), currency=root.currency)

    @staticmethod
    def resolve_credit_card(root: models.Payment, _info):
        data = {
            "brand": root.cc_brand,
            "exp_month": root.cc_exp_month,
            "exp_year": root.cc_exp_year,
            "first_digits": root.cc_first_digits,
            "last_digits": root.cc_last_digits,
        }
        if not any(data.values()):
            return None
        return CreditCard(**data)

    @staticmethod
    def resolve_metadata(root: models.Payment, info):
        permissions = public_payment_permissions(info, root.pk)
        requester = get_user_or_app_from_context(info.context)
        if not requester.has_perms(permissions):
            raise PermissionDenied(permissions=permissions)
        return resolve_metadata(root.metadata)

    @staticmethod
    def resolve_checkout(root: models.Payment, info):
        if not root.checkout_id:
            return None
        return CheckoutByTokenLoader(info.context).load(root.checkout_id)

    @staticmethod
    def resolve_captured_amount(root: models.Payment, _info):
        return root.amount_captured

    @staticmethod
    def resolve_authorized_amount(root: models.Payment, _info):
        return root.amount_authorized

    @staticmethod
    def resolve_voided_amount(root: models.Payment, _info):
        return root.amount_voided

    @staticmethod
    def resolve_refunded_amount(root: models.Payment, _info):
        return root.amount_refunded


class PaymentCountableConnection(CountableConnection):
    class Meta:
        node = Payment


class PaymentInitialized(graphene.ObjectType):
    class Meta:
        description = (
            "Server-side data generated by a payment gateway. Optional step when the "
            "payment provider requires an additional action to initialize payment "
            "session."
        )

    gateway = graphene.String(description="ID of a payment gateway.", required=True)
    name = graphene.String(description="Payment gateway name.", required=True)
    data = JSONString(description="Initialized data by gateway.", required=False)<|MERGE_RESOLUTION|>--- conflicted
+++ resolved
@@ -9,13 +9,8 @@
 from ..core.connection import CountableConnection
 from ..core.descriptions import ADDED_IN_31, DEPRECATED_IN_3X_FIELD
 from ..core.fields import JSONString
-<<<<<<< HEAD
-from ..core.types import ModelObjectType, Money
+from ..core.types import ModelObjectType, Money, NonNullList
 from ..decorators import one_of_permissions_required, permission_required
-=======
-from ..core.types import ModelObjectType, Money, NonNullList
-from ..decorators import permission_required
->>>>>>> 1d3e7036
 from ..meta.permissions import public_payment_permissions
 from ..meta.resolvers import resolve_metadata
 from ..meta.types import MetadataItem, ObjectWithMetadata
@@ -88,18 +83,8 @@
     id = graphene.GlobalID(required=True)
     checkout = graphene.Field("saleor.graphql.checkout.types.Checkout")
     order = graphene.Field("saleor.graphql.order.types.Order")
-<<<<<<< HEAD
     actions = graphene.List(
         graphene.NonNull(PaymentActionEnum),
-=======
-    payment_method_type = graphene.String(required=True)
-    customer_ip_address = graphene.String()
-    charge_status = PaymentChargeStatusEnum(
-        description="Internal payment status.", required=True
-    )
-    actions = NonNullList(
-        OrderAction,
->>>>>>> 1d3e7036
         description=(
             "List of actions that can be performed in the current state of a payment."
         ),
@@ -147,15 +132,10 @@
         required=True,
         deprecation_reason=f"{DEPRECATED_IN_3X_FIELD} Use new checkout flow.",
     )
-<<<<<<< HEAD
-    transactions = graphene.List(
+    transactions = NonNullList(
         Transaction,
         description="List of all transactions within this payment.",
         deprecation_reason=f"{DEPRECATED_IN_3X_FIELD} Use new checkout flow.",
-=======
-    transactions = NonNullList(
-        Transaction, description="List of all transactions within this payment."
->>>>>>> 1d3e7036
     )
     available_capture_amount = graphene.Field(
         Money,
