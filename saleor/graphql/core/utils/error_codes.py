from enum import Enum

<<<<<<< HEAD
from ....account.error_codes import AccountErrorCode, PermissionGroupErrorCode
from ....app.error_codes import AppErrorCode
from ....attribute.error_codes import AttributeErrorCode
from ....channel.error_codes import ChannelErrorCode
from ....checkout.error_codes import CheckoutErrorCode, OrderCreateFromCheckoutErrorCode
from ....core.error_codes import (
    MetadataErrorCode,
    ShopErrorCode,
    TranslationErrorCode,
    UploadErrorCode,
)
from ....csv.error_codes import ExportErrorCode
from ....discount.error_codes import DiscountErrorCode
from ....giftcard.error_codes import GiftCardErrorCode
from ....invoice.error_codes import InvoiceErrorCode
from ....menu.error_codes import MenuErrorCode
from ....order.error_codes import OrderErrorCode
from ....page.error_codes import PageErrorCode
from ....payment.error_codes import PaymentErrorCode
from ....plugins.error_codes import PluginErrorCode
from ....product.error_codes import ProductErrorCode
from ....shipping.error_codes import ShippingErrorCode
from ....site.error_codes import GiftCardSettingsErrorCode, OrderSettingsErrorCode
from ...notifications.error_codes import ExternalNotificationErrorCodes

=======
>>>>>>> 969ccb83
DJANGO_VALIDATORS_ERROR_CODES = [
    "invalid",
    "invalid_extension",
    "limit_value",
    "max_decimal_places",
    "max_digits",
    "max_length",
    "max_value",
    "max_whole_digits",
    "min_length",
    "min_value",
    "null_characters_not_allowed",
]

DJANGO_FORM_FIELDS_ERROR_CODES = [
    "contradiction",
    "empty",
    "incomplete",
    "invalid_choice",
    "invalid_date",
    "invalid_image",
    "invalid_list",
    "invalid_time",
    "missing",
    "overflow",
]


<<<<<<< HEAD
SALEOR_ERROR_CODE_ENUMS = [
    AccountErrorCode,
    AppErrorCode,
    AttributeErrorCode,
    ChannelErrorCode,
    CheckoutErrorCode,
    ExportErrorCode,
    DiscountErrorCode,
    GiftCardSettingsErrorCode,
    ExternalNotificationErrorCodes,
    PluginErrorCode,
    GiftCardErrorCode,
    InvoiceErrorCode,
    MenuErrorCode,
    MetadataErrorCode,
    OrderErrorCode,
    PageErrorCode,
    PaymentErrorCode,
    OrderSettingsErrorCode,
    PermissionGroupErrorCode,
    ProductErrorCode,
    ShippingErrorCode,
    ShopErrorCode,
    TranslationErrorCode,
    UploadErrorCode,
    OrderCreateFromCheckoutErrorCode,
]

saleor_error_codes = []
for enum in SALEOR_ERROR_CODE_ENUMS:
    saleor_error_codes.extend([code.value for code in enum])


=======
>>>>>>> 969ccb83
def get_error_code_from_error(error) -> str:
    """Return valid error code from ValidationError.

    It unifies default Django error codes and checks
    if error code is valid.
    """
    code = error.code
    if code in ["required", "blank", "null"]:
        return "required"
    if code in ["unique", "unique_for_date"]:
        return "unique"
    if (
        code is None
        or code in DJANGO_VALIDATORS_ERROR_CODES
        or code in DJANGO_FORM_FIELDS_ERROR_CODES
    ):
        return "invalid"
    if isinstance(code, Enum):
        code = code.value
    return code<|MERGE_RESOLUTION|>--- conflicted
+++ resolved
@@ -1,33 +1,5 @@
 from enum import Enum
 
-<<<<<<< HEAD
-from ....account.error_codes import AccountErrorCode, PermissionGroupErrorCode
-from ....app.error_codes import AppErrorCode
-from ....attribute.error_codes import AttributeErrorCode
-from ....channel.error_codes import ChannelErrorCode
-from ....checkout.error_codes import CheckoutErrorCode, OrderCreateFromCheckoutErrorCode
-from ....core.error_codes import (
-    MetadataErrorCode,
-    ShopErrorCode,
-    TranslationErrorCode,
-    UploadErrorCode,
-)
-from ....csv.error_codes import ExportErrorCode
-from ....discount.error_codes import DiscountErrorCode
-from ....giftcard.error_codes import GiftCardErrorCode
-from ....invoice.error_codes import InvoiceErrorCode
-from ....menu.error_codes import MenuErrorCode
-from ....order.error_codes import OrderErrorCode
-from ....page.error_codes import PageErrorCode
-from ....payment.error_codes import PaymentErrorCode
-from ....plugins.error_codes import PluginErrorCode
-from ....product.error_codes import ProductErrorCode
-from ....shipping.error_codes import ShippingErrorCode
-from ....site.error_codes import GiftCardSettingsErrorCode, OrderSettingsErrorCode
-from ...notifications.error_codes import ExternalNotificationErrorCodes
-
-=======
->>>>>>> 969ccb83
 DJANGO_VALIDATORS_ERROR_CODES = [
     "invalid",
     "invalid_extension",
@@ -56,42 +28,6 @@
 ]
 
 
-<<<<<<< HEAD
-SALEOR_ERROR_CODE_ENUMS = [
-    AccountErrorCode,
-    AppErrorCode,
-    AttributeErrorCode,
-    ChannelErrorCode,
-    CheckoutErrorCode,
-    ExportErrorCode,
-    DiscountErrorCode,
-    GiftCardSettingsErrorCode,
-    ExternalNotificationErrorCodes,
-    PluginErrorCode,
-    GiftCardErrorCode,
-    InvoiceErrorCode,
-    MenuErrorCode,
-    MetadataErrorCode,
-    OrderErrorCode,
-    PageErrorCode,
-    PaymentErrorCode,
-    OrderSettingsErrorCode,
-    PermissionGroupErrorCode,
-    ProductErrorCode,
-    ShippingErrorCode,
-    ShopErrorCode,
-    TranslationErrorCode,
-    UploadErrorCode,
-    OrderCreateFromCheckoutErrorCode,
-]
-
-saleor_error_codes = []
-for enum in SALEOR_ERROR_CODE_ENUMS:
-    saleor_error_codes.extend([code.value for code in enum])
-
-
-=======
->>>>>>> 969ccb83
 def get_error_code_from_error(error) -> str:
     """Return valid error code from ValidationError.
 
