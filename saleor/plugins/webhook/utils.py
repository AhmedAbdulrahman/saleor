import base64
import decimal
import json
from contextlib import contextmanager
from dataclasses import dataclass
from time import time
from typing import TYPE_CHECKING, Any, List, Optional

from django.db.models import QuerySet
from prices import Money

<<<<<<< HEAD
from ...core.taxes import TaxData, TaxLineData
=======
from ...core.models import (
    EventDelivery,
    EventDeliveryAttempt,
    EventDeliveryStatus,
    EventPayload,
)
>>>>>>> 39a4c12d
from ...payment.interface import GatewayResponse, PaymentGateway, PaymentMethodInfo
from ...shipping.interface import ShippingMethodData

if TYPE_CHECKING:
    from ...app.models import App
    from ...payment.interface import PaymentData
    from .tasks import WebhookResponse

APP_GATEWAY_ID_PREFIX = "app"

APP_ID_PREFIX = "app"


@dataclass
class PaymentAppData:
    app_pk: int
    name: str


@dataclass
class ShippingAppData:
    app_pk: int
    shipping_method_id: str


def to_payment_app_id(app: "App", gateway_id: str) -> "str":
    return f"{APP_ID_PREFIX}:{app.pk}:{gateway_id}"


def to_shipping_app_id(app: "App", shipping_method_id: str) -> "str":
    return base64.b64encode(
        str.encode(f"{APP_ID_PREFIX}:{app.pk}:{shipping_method_id}")
    ).decode("utf-8")


def from_payment_app_id(app_gateway_id: str) -> Optional["PaymentAppData"]:
    splitted_id = app_gateway_id.split(":")
    if len(splitted_id) == 3 and splitted_id[0] == APP_ID_PREFIX and all(splitted_id):
        try:
            app_pk = int(splitted_id[1])
        except (TypeError, ValueError):
            return None
        else:
            return PaymentAppData(app_pk, name=splitted_id[2])
    return None


def parse_list_payment_gateways_response(
    response_data: Any, app: "App"
) -> List["PaymentGateway"]:
    gateways = []
    for gateway_data in response_data:
        gateway_id = gateway_data.get("id")
        gateway_name = gateway_data.get("name")
        gateway_currencies = gateway_data.get("currencies")
        gateway_config = gateway_data.get("config")

        if gateway_id:
            gateways.append(
                PaymentGateway(
                    id=to_payment_app_id(app, gateway_id),
                    name=gateway_name,
                    currencies=gateway_currencies,
                    config=gateway_config,
                )
            )
    return gateways


def parse_payment_action_response(
    payment_information: "PaymentData",
    response_data: Any,
    transaction_kind: "str",
) -> "GatewayResponse":
    error = response_data.get("error")
    is_success = not error

    payment_method_info = None
    payment_method_data = response_data.get("payment_method")
    if payment_method_data:
        payment_method_info = PaymentMethodInfo(
            brand=payment_method_data.get("brand"),
            exp_month=payment_method_data.get("exp_month"),
            exp_year=payment_method_data.get("exp_year"),
            last_4=payment_method_data.get("last_4"),
            name=payment_method_data.get("name"),
            type=payment_method_data.get("type"),
        )

    amount = payment_information.amount
    if "amount" in response_data:
        try:
            amount = decimal.Decimal(response_data["amount"])
        except decimal.DecimalException:
            pass

    return GatewayResponse(
        action_required=response_data.get("action_required", False),
        action_required_data=response_data.get("action_required_data"),
        amount=amount,
        currency=payment_information.currency,
        customer_id=response_data.get("customer_id"),
        error=error,
        is_success=is_success,
        kind=response_data.get("kind", transaction_kind),
        payment_method_info=payment_method_info,
        raw_response=response_data,
        psp_reference=response_data.get("psp_reference"),
        transaction_id=response_data.get("transaction_id", ""),
        transaction_already_processed=response_data.get(
            "transaction_already_processed", False
        ),
    )


def _unsafe_parse_tax_line_data(
    tax_line_data_response: Any,
) -> TaxLineData:
    """Unsafe TaxLineData parser.

    Raises KeyError or DecimalException on invalid data.
    """
    id = tax_line_data_response["id"]
    currency = tax_line_data_response["currency"]
    unit_net_amount = decimal.Decimal(tax_line_data_response["unit_net_amount"])
    unit_gross_amount = decimal.Decimal(tax_line_data_response["unit_gross_amount"])
    total_gross_amount = decimal.Decimal(tax_line_data_response["total_gross_amount"])
    total_net_amount = decimal.Decimal(tax_line_data_response["total_net_amount"])
    tax_rate = decimal.Decimal(tax_line_data_response["tax_rate"])

    return TaxLineData(
        id=id,
        currency=currency,
        unit_net_amount=unit_net_amount,
        unit_gross_amount=unit_gross_amount,
        total_gross_amount=total_gross_amount,
        total_net_amount=total_net_amount,
        tax_rate=tax_rate,
    )


def _unsafe_parse_tax_data(
    tax_data_response: Any,
) -> TaxData:
    """Unsafe TaxData parser.

    Raises KeyError or DecimalException on invalid data.
    """
    currency = tax_data_response["currency"]
    total_net_amount = decimal.Decimal(tax_data_response["total_net_amount"])
    total_gross_amount = decimal.Decimal(tax_data_response["total_gross_amount"])
    subtotal_net_amount = decimal.Decimal(tax_data_response["subtotal_net_amount"])
    subtotal_gross_amount = decimal.Decimal(tax_data_response["subtotal_gross_amount"])
    shipping_price_gross_amount = decimal.Decimal(
        tax_data_response["shipping_price_gross_amount"]
    )
    shipping_price_net_amount = decimal.Decimal(
        tax_data_response["shipping_price_net_amount"]
    )
    shipping_tax_rate = decimal.Decimal(tax_data_response["shipping_tax_rate"])
    lines = [_unsafe_parse_tax_line_data(line) for line in tax_data_response["lines"]]

    return TaxData(
        currency=currency,
        total_net_amount=total_net_amount,
        total_gross_amount=total_gross_amount,
        subtotal_net_amount=subtotal_net_amount,
        subtotal_gross_amount=subtotal_gross_amount,
        shipping_price_gross_amount=shipping_price_gross_amount,
        shipping_price_net_amount=shipping_price_net_amount,
        shipping_tax_rate=shipping_tax_rate,
        lines=lines,
    )


def parse_tax_data(
    response_data: Any,
) -> Optional[TaxData]:
    try:
        return _unsafe_parse_tax_data(response_data)
    except (KeyError, decimal.DecimalException):
        return None


def parse_list_shipping_methods_response(
    response_data: Any, app: "App"
) -> List["ShippingMethodData"]:
    shipping_methods = []
    for shipping_method_data in response_data:
        method_id = shipping_method_data.get("id")
        method_name = shipping_method_data.get("name")
        method_amount = shipping_method_data.get("amount")
        method_currency = shipping_method_data.get("currency")
        method_maximum_delivery_days = shipping_method_data.get("maximum_delivery_days")

        shipping_methods.append(
            ShippingMethodData(
                id=to_shipping_app_id(app, method_id),
                name=method_name,
                price=Money(method_amount, method_currency),
                maximum_delivery_days=method_maximum_delivery_days,
            )
        )
    return shipping_methods


@contextmanager
def catch_duration_time():
    start = time()
    yield lambda: time() - start


def create_event_delivery_list_for_webhooks(
    webhooks: QuerySet,
    event_payload: "EventPayload",
    event_type: str,
) -> List[EventDelivery]:

    event_deliveries = EventDelivery.objects.bulk_create(
        [
            EventDelivery(
                status=EventDeliveryStatus.PENDING,
                event_type=event_type,
                payload=event_payload,
                webhook=webhook,
            )
            for webhook in webhooks
        ]
    )
    return event_deliveries


def create_attempt(
    delivery: "EventDelivery",
    task_id: str = None,
):
    attempt = EventDeliveryAttempt.objects.create(
        delivery=delivery,
        task_id=task_id,
        duration=None,
        response=None,
        request_headers=None,
        response_headers=None,
        status=EventDeliveryStatus.PENDING,
    )
    return attempt


def attempt_update(
    attempt: "EventDeliveryAttempt",
    webhook_response: "WebhookResponse",
):

    attempt.duration = webhook_response.duration
    attempt.response = webhook_response.content
    attempt.response_headers = json.dumps(webhook_response.response_headers)
    attempt.request_headers = json.dumps(webhook_response.request_headers)
    attempt.status = webhook_response.status
    attempt.save(
        update_fields=[
            "duration",
            "response",
            "response_headers",
            "request_headers",
            "status",
        ]
    )


def delivery_update(delivery: "EventDelivery", status: str):
    delivery.status = status
    delivery.save(update_fields=["status"])


def clear_successful_delivery(delivery: "EventDelivery"):
    if delivery.status == EventDeliveryStatus.SUCCESS:
        delivery.delete()<|MERGE_RESOLUTION|>--- conflicted
+++ resolved
@@ -9,16 +9,13 @@
 from django.db.models import QuerySet
 from prices import Money
 
-<<<<<<< HEAD
-from ...core.taxes import TaxData, TaxLineData
-=======
 from ...core.models import (
     EventDelivery,
     EventDeliveryAttempt,
     EventDeliveryStatus,
     EventPayload,
 )
->>>>>>> 39a4c12d
+from ...core.taxes import TaxData, TaxLineData
 from ...payment.interface import GatewayResponse, PaymentGateway, PaymentMethodInfo
 from ...shipping.interface import ShippingMethodData
 
