# Changelog

All notable, unreleased changes to this project will be documented in this file. For the released changes, please visit the [Releases](https://github.com/mirumee/saleor/releases) page.

## [Unreleased]

### Features

- Merge `manage_webhooks` permission with `manage_apps` - #5556 by @korycins
- Add App support - #5767 by @korycins
- Add webhook handler to BasePlugin and PluginManager - #5884 by @korycins
- Invoices backend - #5732 by @tomaszszymanski129
- Support pushing webhook events to message queues - #5940 by @patrys, @korycins
- Adyen drop-in integration - #5914 by @korycins, @IKarbowiak
- Add `change_currency` command - #6016 by @maarcingebala
- Send a confirmation email when the order is canceled or refunded - #6017
- Add `TotalPrice` to `OrderLine` - #6068 @fowczarek
- No secure cookie in debug mode - #6082 by @patrys, @orzechdev
- Add searchable and available for purchase flags to product - #6060 by @IKarbowiak

### Breaking Changes

- Refactor JWT support - These changes could require a handling JWT token in the storefront. Storefront needs to handle a case when the backend returns the exception about the invalid token. - #5734, #5816 by @korycins
- New logging setup will now output JSON logs in production mode for ease of feeding them into log collection systems like Logstash or CloudWatch Logs - #5699 by @patrys
- Deprecate `WebhookEventType.CHECKOUT_QUANTITY_CHANGED`. It will be removed in Saleor 3.0 - #5837 by @korycins
- Add dummy credit card payment - #5822 by @IKarbowiak
- Anonymize and update order and payment fields; drop PaymentSecureConfirm mutation, drop Payment type fields: extraData, billingAddress, billingEmail, drop gatewayResponse from Transaction type - #5926 by @IKarbowiak
- Switch the HTTP stack from WSGI to ASGI based on Uvicorn - #5960 by @patrys

### Fixes

- Fix payment fields in order paylaod for webhooks - #5862 by @korycins
- Add our implementation of UUID scalar - #5646 by @koradon
- Add AppTokenVerify mutation - #5716 by @korycins
- Fix specific product voucher in draft orders - #5727 by @fowczarek
- Add products csv export - #5255 by @IKarbowiak
- Explicit country assignment in default shipping zones - #5736 by @maarcingebala
- Drop `json_content` field from the `Menu` model - #5761 by @maarcingebala
- Strip warehouse name in mutations - #5766 by @koradon
- Add missing OrderEvents during checkout flow - #5684 by @koradon
- Update google merchant to get tax rate based by plugin manager - #5823 by @gabmartinez
- Allow unicode in slug fields - #5877 by @IKarbowiak
- Fix empty plugin object result after PluginUpdate mutation - #5968 by @gabmartinez
- Allow to finish checkout when price amount is 0 - #6064 by @IKarbowiak
- Fix incorrect tax calculation for Avatax - #6035 by @korycins
- Fix incorrect calculation of subtotal with active Avatax - #6035 by @korycins
- Fix incorrect assigment of tax_code for Avatax - #6035 by @korycins
- Do not allow negative product price - #6091 by @IKarbowiak
- Handle None as attribute value - #6092 by @IKarbowiak
- Fix for calling order_created before the order was saved - #6095 by @korycins
<<<<<<< HEAD
- Update default decimal places - #6098 by @IKarbowiak
=======
- Avoid assigning the same pictures twice to a variant - #6112 by @IKarbowiak
>>>>>>> efc27eb8

## 2.10.2

- Add command to change currencies in the database - #5906 by @d-wysocki

## 2.10.1

- Fix multiplied stock quantity - #5675 by @fowczarek
- Fix invalid allocation after migration - #5678 by @fowczarek
- Fix order mutations as app - #5680 by @fowczarek
- Prevent creating checkout/draft order with unpublished product - #5676 by @d-wysocki

## 2.10.0

- OpenTracing support - #5188 by @tomaszszymanski129
- Account confirmation email - #5126 by @tomaszszymanski129
- Relocate `Checkout` and `CheckoutLine` methods into separate module and update checkout related plugins to use them - #4980 by @krzysztofwolski
- Fix problem with free shipping voucher - #4942 by @IKarbowiak
- Add sub-categories to random data - #4949 by @IKarbowiak
- Deprecate `localized` field in Money type - #4952 by @IKarbowiak
- Fix for shipping API not applying taxes - #4913 by @kswiatek92
- Query object translation with only `manage_translation` permission - #4914 by @fowczarek
- Add customer note to draft orders API - #4973 by @IKarbowiak
- Allow to delete category and leave products - #4970 by @IKarbowiak
- Remove thumbnail generation from migration - #3494 by @kswiatek92
- Rename 'shipping_date' field in fulfillment model to 'created' - #2433 by @kswiatek92
- Reduce number of queries for 'checkoutComplete' mutation - #4989 by @IKarbowiak
- Force PyTest to ignore the environment variable containing the Django settings module - #4992 by @NyanKiyoshi
- Extend JWT token payload with user information - #4987 by @salwator
- Optimize the queries for product list in the dashboard - #4995 by @IKarbowiak
- Drop dashboard 1.0 - #5000 by @IKarbowiak
- Fixed serialization error on weight fields when running `loaddata` and `dumpdb` - #5005 by @NyanKiyoshi
- Fixed JSON encoding error on Google Analytics reporting - #5004 by @NyanKiyoshi
- Create custom field to translation, use new translation types in translations query - #5007 by @fowczarek
- Take allocated stock into account in `StockAvailability` filter - #5019 by @simonbru
- Generate matching postal codes for US addresses - #5033 by @maarcingebala
- Update debug toolbar - #5032 by @IKarbowiak
- Allow staff member to receive notification about customers orders - #4993 by @kswiatek92
- Add user's global id to the JWT payload - #5039 by @salwator
- Make middleware path resolving lazy - #5041 by @NyanKiyoshi
- Generate slug on saving the attribute value - #5055 by @fowczarek
- Fix order status after order update - #5072 by @fowczarek
- Extend top-level connection resolvers with ability to sort results - #5018 by @fowczarek
- Drop storefront 1.0 - #5043 by @IKarbowiak
- Replace permissions strings with enums - #5038 by @kswiatek92
- Remove gateways forms and templates - #5075 by @IKarbowiak
- Add `Wishlist` models and GraphQL endpoints - #5021 by @derenio
- Remove deprecated code - #5107 by @IKarbowiak
- Fix voucher start date filtering - #5133 by @dominik-zeglen
- Search by sku in products query - #5117 by @fowczarek
- Send fulfillment update email - #5118 by @IKarbowiak
- Add address query - #5148 by @kswiatek92
- Add `checkout_quantity_changed` webhook - #5042 by @derenio
- Remove unnecessary `manage_orders` permission - #5142 by @kswiatek92
- Mutation to change the user email - #5076 by @kswiatek92
- Add MyPy checks - #5150 by @IKarbowiak
- Move extracting user or service account to utils - #5152 by @kswiatek92
- Deprecate order status/created arguments - #5076 by @kswiatek92
- Fix getting title field in page mutations #5160 by @maarcingebala
- Copy public and private metadata from the checkout to the order upon creation - #5165 by @dankolbman
- Add warehouses and stocks- #4986 by @szewczykmira
- Add permission groups - #5176, #5513 by @IKarbowiak
- Drop `gettext` occurrences - #5189 by @IKarbowiak
- Fix `product_created` webhook - #5187 by @dzkb
- Drop unused resolver `resolve_availability` - #5190 by @maarcingebala
- Fix permission for `checkoutCustomerAttach` mutation - #5192 by @maarcingebala
- Restrict access to user field - #5194 by @maarcingebala
- Unify permission for service account API client in test - #5197 by @fowczarek
- Add additional confirmation step to `checkoutComplete` mutation - #5179 by @salwator
- Allow sorting warehouses by name - #5211 by @dominik-zeglen
- Add anonymization to GraphQL's `webhookSamplePayload` endpoint - #5161 @derenio
- Add slug to `Warehouse`, `Product` and `ProductType` models - #5196 by @IKarbowiak
- Add mutation for assigning, unassigning shipping zones to warehouse - #5217 by @kswiatek92
- Fix passing addresses to `PaymentData` objects - #5223 by @maarcingebala
- Return `null` when querying `me` as an anonymous user - #5231 by @maarcingebala
- Added `PLAYGROUND_ENABLED` environment variable/setting to allow to enable the GraphQL playground when `DEBUG` is disabled - #5254 by @NyanKiyoshi
- Fix access to order query when request from service account - #5258 by @fowczarek
- Customer shouldn't be able to see draft orders by token - #5259 by @fowczarek
- Customer shouldn't be able to query checkout with another customer - #5268 by @fowczarek
- Added integration support of Jaeger Tracing - #5282 by @NyanKiyoshi
- Return `null` when querying `me` as an anonymous user - #5231 as @maarcingebala
- Add `fulfillment created` webhook - @szewczykmira
- Unify metadata API - #5178 by @fowczarek
- Add compiled versions of emails to the repository - #5260 by @tomaszszymanski129
- Add required prop to fields where applicable - #5293 by @dominik-zeglen
- Drop `get_absolute_url` methods - #5299 by @IKarbowiak
- Add `--force` flag to `cleardb` command - #5302 by @maarcingebala
- Require non-empty message in `orderAddNote` mutation - #5316 by @maarcingebala
- Stock management refactor - #5323 by @IKarbowiak
- Add discount error codes - #5348 by @IKarbowiak
- Add benchmarks to checkout mutations - #5339 by @fowczarek
- Add pagination tests - #5363 by @fowczarek
- Add ability to assign multiple warehouses in mutations to create/update a shipping zone - #5399 by @fowczarek
- Add filter by ids to the `warehouses` query - #5414 by @fowczarek
- Add shipping rate price validation - #5411 by @kswiatek92
- Remove unused settings and environment variables - #5420 by @maarcingebala
- Add product price validation - #5413 by @kswiatek92
- Add attribute validation to `attributeAssign` mutation - #5423 by @kswiatek92
- Add possibility to update/delete more than one item in metadata - #5446 by @koradon
- Check if image exists before validating - #5425 by @kswiatek92
- Fix warehouses query not working without id - #5441 by @koradon
- Add `accountErrors` to `CreateToken` mutation - #5437, #5465 by @koradon
- Raise `GraphQLError` if filter has invalid IDs - #5460 by @gabmartinez
- Use `AccountErrorCode.INVALID_CREDENTIALS` instead of `INVALID_PASSWORD` - #5495 by @koradon
- Add tests for pagination - #5468 by @koradon
- Add `Job` abstract model and interface - #5510 by @IKarbowiak
- Refactor implementation of allocation - #5445 by @fowczarek
- Fix `WeightScalar` - #5530 by @koradon
- Add `OrderFulfill` mutation - #5525 by @fowczarek
- Add "It Works" page - #5494 by @IKarbowiak and @dominik-zeglen
- Extend errors in `OrderFulfill` mutation - #5553 by @fowczarek
- Refactor `OrderCancel` mutation for multiple warehouses - #5554 by @fowczarek
- Add negative weight validation - #5564 by @fowczarek
- Add error when user pass empty object as address - #5585 by @fowczarek
- Fix payment creation without shipping method - #5444 by @d-wysocki
- Fix checkout and order flow with variant without inventory tracking - #5599 by @fowczarek
- Fixed JWT expired token being flagged as unhandled error rather than handled. - #5603 by @NyanKiyoshi
- Refactor read-only middleware - #5602 by @maarcingebala
- Fix availability for variants without inventory tracking - #5605 by @fowczarek
- Drop support for configuring Vatlayer plugin from settings file. - #5614 by @korycins
- Add ability to query category, collection or product by slug - #5574 by @koradon
- Add `quantityAvailable` field to `ProductVariant` type - #5628 by @fowczarek
- Use tags rather than time-based logs for information on requests - #5608 by @NyanKiyoshi

## 2.9.0

### API

- Add mutation to change customer's first name last name - #4489 by @fowczarek
- Add mutation to delete customer's account - #4494 by @fowczarek
- Add mutation to change customer's password - #4656 by @fowczarek
- Add ability to customize email sender address in emails sent by Saleor - #4820 by @NyanKiyoshi
- Add ability to filter attributes per global ID - #4640 by @NyanKiyoshi
- Add ability to search product types by value (through the name) - #4647 by @NyanKiyoshi
- Add queries and mutation for serving and saving the configuration of all plugins - #4576 by @korycins
- Add `redirectUrl` to staff and user create mutations - #4717 by @fowczarek
- Add error codes to mutations responses - #4676 by @Kwaidan00
- Add translations to countries in `shop` query - #4732 by @fowczarek
- Add support for sorting product by their attribute values through given attribute ID - #4740 by @NyanKiyoshi
- Add descriptions for queries and query arguments - #4758 by @maarcingebala
- Add support for Apollo Federation - #4825 by @salwator
- Add mutation to create multiple product variants at once - #4735 by @fowczarek
- Add default value to custom errors - #4797 by @fowczarek
- Extend `availablePaymentGateways` field with gateways' configuration data - #4774 by @salwator
- Change `AddressValidationRules` API - #4655 by @Kwaidan00
- Use search in a consistent way; add sort by product type name and publication status to `products` query. - #4715 by @fowczarek
- Unify `menuItemMove` mutation with other reordering mutations - #4734 by @NyanKiyoshi
- Don't create an order when the payment was unsuccessful - #4500 by @NyanKiyoshi
- Don't require shipping information in checkout for digital orders - #4573 by @NyanKiyoshi
- Drop `manage_users` permission from the `permissions` query - #4854 by @maarcingebala
- Deprecate `inCategory` and `inCollection` attributes filters in favor of `filter` argument - #4700 by @NyanKiyoshi & @khalibloo
- Remove `PaymentGatewayEnum` from the schema, as gateways now are dynamic plugins - #4756 by @salwator
- Require `manage_products` permission to query `costPrice` and `stockQuantity` fields - #4753 by @NyanKiyoshi
- Refactor account mutations - #4510, #4668 by @fowczarek
- Fix generating random avatars when updating staff accounts - #4521 by @maarcingebala
- Fix updating JSON menu representation in mutations - #4524 by @maarcingebala
- Fix setting variant's `priceOverride` and `costPrice` to `null` - #4754 by @NyanKiyoshi
- Fix fetching staff user without `manage_users` permission - #4835 by @fowczarek
- Ensure that a GraphQL query is a string - #4836 by @nix010
- Add ability to configure the password reset link - #4863 by @fowczarek
- Fixed a performance issue where Saleor would sometimes run huge, unneeded prefetches when resolving categories or collections - #5291 by @NyanKiyoshi
- uWSGI now forces the django application to directly load on startup instead of being lazy - #5357 by @NyanKiyoshi

### Core

- Add enterprise-grade attributes management - #4351 by @dominik-zeglen and @NyanKiyoshi
- Add extensions manager - #4497 by @korycins
- Add service accounts - backend support - #4689 by @korycins
- Add support for webhooks - #4731 by @korycins
- Migrate the attributes mapping from HStore to many-to-many relation - #4663 by @NyanKiyoshi
- Create general abstraction for object metadata - #4447 by @salwator
- Add metadata to `Order` and `Fulfillment` models - #4513, #4866 by @szewczykmira
- Migrate the tax calculations to plugins - #4497 by @korycins
- Rewrite payment gateways using plugin architecture - #4669 by @salwator
- Rewrite Stripe integration to use PaymentIntents API - #4606 by @salwator
- Refactor password recovery system - #4617 by @fowczarek
- Add functionality to sort products by their "minimal variant price" - #4416 by @derenio
- Add voucher's "once per customer" feature - #4442 by @fowczarek
- Add validations for minimum password length in settings - #4735 by @fowczarek
- Add form to configure payments in the dashboard - #4807 by @szewczykmira
- Change `unique_together` in `AttributeValue` - #4805 by @fowczarek
- Change max length of SKU to 255 characters - #4811 by @lex111
- Distinguish `OrderLine` product name and variant name - #4702 by @fowczarek
- Fix updating order status after automatic fulfillment of digital products - #4709 by @korycins
- Fix error when updating or creating a sale with missing required values - #4778 by @NyanKiyoshi
- Fix error filtering pages by URL in the dashboard 1.0 - #4776 by @NyanKiyoshi
- Fix display of the products tax rate in the details page of dashboard 1.0 - #4780 by @NyanKiyoshi
- Fix adding the same product into a collection multiple times - #4518 by @NyanKiyoshi
- Fix crash when placing an order when a customer happens to have the same address more than once - #4824 by @NyanKiyoshi
- Fix time zone based tests - #4468 by @fowczarek
- Fix serializing empty URLs as a string when creating menu items - #4616 by @maarcingebala
- The invalid IP address in HTTP requests now fallback to the requester's IP address. - #4597 by @NyanKiyoshi
- Fix product variant update with current attribute values - #4936 by @fowczarek
- Update checkout last field and add auto now fields to save with update_fields parameter - #5177 by @IKarbowiak

### Dashboard 2.0

- Allow selecting the number of rows displayed in dashboard's list views - #4414 by @benekex2
- Add ability to toggle visible columns in product list - #4608 by @dominik-zeglen
- Add voucher settings - #4556 by @benekex2
- Contrast improvements - #4508 by @benekex2
- Display menu item form errors - #4551 by @dominik-zeglen
- Do not allow random IDs to appear in snapshots - #4495 by @dominik-zeglen
- Input UI changes - #4542 by @benekex2
- Implement new menu design - #4476 by @benekex2
- Refetch attribute list after closing modal - #4615 by @dominik-zeglen
- Add config for Testcafe - #4553 by @dominik-zeglen
- Fix product type taxes select - #4453 by @benekex2
- Fix form reloading - #4467 by @dominik-zeglen
- Fix voucher limit value when checkbox unchecked - #4456 by @benekex2
- Fix searches and pickers - #4487 by @dominik-zeglen
- Fix dashboard menu styles - #4491 by @benekex2
- Fix menu responsiveness - #4511 by @benekex2
- Fix loosing focus while typing in the product description field - #4549 by @dominik-zeglen
- Fix MUI warnings - #4588 by @dominik-zeglen
- Fix bulk action checkboxes - #4618 by @dominik-zeglen
- Fix rendering user avatar when it's empty #4546 by @maarcingebala
- Remove Dashboard 2.0 files form Saleor repository - #4631 by @dominik-zeglen
- Fix CreateToken mutation to use NonNull on errors field #5415 by @gabmartinez

### Other notable changes

- Replace Pipenv with Poetry - #3894 by @michaljelonek
- Upgrade `django-prices` to v2.1 - #4639 by @NyanKiyoshi
- Disable reports from uWSGI about broken pipe and write errors from disconnected clients - #4596 by @NyanKiyoshi
- Fix the random failures of `populatedb` trying to create users with an existing email - #4769 by @NyanKiyoshi
- Enforce `pydocstyle` for Python docstrings over the project - #4562 by @NyanKiyoshi
- Move Django Debug Toolbar to dev requirements - #4454 by @derenio
- Change license for artwork to CC-BY 4.0
- New translations:
  - Greek

## 2.8.0

### Core

- Avatax backend support - #4310 by @korycins
- Add ability to store used payment sources in gateways (first implemented in Braintree) - #4195 by @salwator
- Add ability to specify a minimal quantity of checkout items for a voucher - #4427 by @fowczarek
- Change the type of start and end date fields from Date to DateTime - #4293 by @fowczarek
- Revert the custom dynamic middlewares - #4452 by @NyanKiyoshi

### Dashboard 2.0

- UX improvements in Vouchers section - #4362 by @benekex2
- Add company address configuration - #4432 by @benekex2
- Require name when saving a custom list filter - #4269 by @benekex2
- Use `esModuleInterop` flag in `tsconfig.json` to simplify imports - #4372 by @dominik-zeglen
- Use hooks instead of a class component in forms - #4374 by @dominik-zeglen
- Drop CSRF token header from API client - #4357 by @dominik-zeglen
- Fix various bugs in the product section - #4429 by @dominik-zeglen

### Other notable changes

- Fix error when creating a checkout with voucher code - #4292 by @NyanKiyoshi
- Fix error when users enter an invalid phone number in an address - #4404 by @NyanKiyoshi
- Fix error when adding a note to an anonymous order - #4319 by @NyanKiyoshi
- Fix gift card duplication error in the `populatedb` script - #4336 by @fowczarek
- Fix vouchers apply once per order - #4339 by @fowczarek
- Fix discount tests failing at random - #4401 by @korycins
- Add `SPECIFIC_PRODUCT` type to `VoucherType` - #4344 by @fowczarek
- New translations:
  - Icelandic
- Refactored the backend side of `checkoutCreate` to improve performances and prevent side effects over the user's checkout if the checkout creation was to fail. - #4367 by @NyanKiyoshi
- Refactored the logic of cleaning the checkout shipping method over the API, so users do not lose the shipping method when updating their checkout. If the shipping method becomes invalid, it will be replaced by the cheapest available. - #4367 by @NyanKiyoshi & @szewczykmira
- Refactored process of getting available shipping methods to make it easier to understand and prevent human-made errors. - #4367 by @NyanKiyoshi
- Moved 3D secure option to Braintree plugin configuration and update config structure mechanism - #4751 by @salwator

## 2.7.0

### API

- Create order only when payment is successful - #4154 by @NyanKiyoshi
- Order Events containing order lines or fulfillment lines now return the line object in the GraphQL API - #4114 by @NyanKiyoshi
- GraphQL now prints exceptions to stderr as well as returning them or not - #4148 by @NyanKiyoshi
- Refactored API resolvers to static methods with root typing - #4155 by @NyanKiyoshi
- Add phone validation in the GraphQL API to handle the library upgrade - #4156 by @NyanKiyoshi

### Core

- Add basic Gift Cards support in the backend - #4025 by @fowczarek
- Add the ability to sort products within a collection - #4123 by @NyanKiyoshi
- Implement customer events - #4094 by @NyanKiyoshi
- Merge "authorize" and "capture" operations - #4098 by @korycins, @NyanKiyoshi
- Separate the Django middlewares from the GraphQL API middlewares - #4102 by @NyanKiyoshi, #4186 by @cmiacz

### Dashboard 2.0

- Add navigation section - #4012 by @dominik-zeglen
- Add filtering on product list - #4193 by @dominik-zeglen
- Add filtering on orders list - #4237 by @dominik-zeglen
- Change input style and improve Storybook stories - #4115 by @dominik-zeglen
- Migrate deprecated fields in Dashboard 2.0 - #4121 by @benekex2
- Add multiple select checkbox - #4133, #4146 by @benekex2
- Rename menu items in Dashboard 2.0 - #4172 by @benekex2
- Category delete modal improvements - #4171 by @benekex2
- Close modals on click outside - #4236 - by @benekex2
- Use date localize hook in translations - #4202 by @dominik-zeglen
- Unify search API - #4200 by @dominik-zeglen
- Default default PAGINATE_BY - #4238 by @dominik-zeglen
- Create generic filtering interface - #4221 by @dominik-zeglen
- Add default state to rich text editor = #4281 by @dominik-zeglen
- Fix translation discard button - #4109 by @benekex2
- Fix draftail options and icons - #4132 by @benekex2
- Fix typos and messages in Dashboard 2.0 - #4168 by @benekex2
- Fix view all orders button - #4173 by @benekex2
- Fix visibility card view - #4198 by @benekex2
- Fix query refetch after selecting an object in list - #4272 by @dominik-zeglen
- Fix image selection in variants - #4270 by @benekex2
- Fix collection search - #4267 by @dominik-zeglen
- Fix quantity height in draft order edit - #4273 by @benekex2
- Fix checkbox clickable area size - #4280 by @dominik-zeglen
- Fix breaking object selection in menu section - #4282 by @dominik-zeglen
- Reset selected items when tab switch - #4268 by @benekex2

### Other notable changes

- Add support for Google Cloud Storage - #4127 by @chetabahana
- Adding a nonexistent variant to checkout no longer crashes - #4166 by @NyanKiyoshi
- Disable storage of Celery results - #4169 by @NyanKiyoshi
- Disable polling in Playground - #4188 by @maarcingebala
- Cleanup code for updated function names and unused argument - #4090 by @jxltom
- Users can now add multiple "Add to Cart" forms in a single page - #4165 by @NyanKiyoshi
- Fix incorrect argument in `get_client_token` in Braintree integration - #4182 by @maarcingebala
- Fix resolving attribute values when transforming them to HStore - #4161 by @maarcingebala
- Fix wrong calculation of subtotal in cart page - #4145 by @korycins
- Fix margin calculations when product/variant price is set to zero - #4170 by @MahmoudRizk
- Fix applying discounts in checkout's subtotal calculation in API - #4192 by @maarcingebala
- Fix GATEWAYS_ENUM to always contain all implemented payment gateways - #4108 by @koradon

## 2.6.0

### API

- Add unified filtering interface in resolvers - #3952, #4078 by @korycins
- Add mutations for bulk actions - #3935, #3954, #3967, #3969, #3970 by @akjanik
- Add mutation for reordering menu items - #3958 by @NyanKiyoshi
- Optimize queries for single nodes - #3968 @NyanKiyoshi
- Refactor error handling in mutations #3891 by @maarcingebala & @akjanik
- Specify mutation permissions through Meta classes - #3980 by @NyanKiyoshi
- Unify pricing access in products and variants - #3948 by @NyanKiyoshi
- Use only_fields instead of exclude_fields in type definitions - #3940 by @michaljelonek
- Prefetch collections when getting sales of a bunch of products - #3961 by @NyanKiyoshi
- Remove unnecessary dedents from GraphQL schema so new Playground can work - #4045 by @salwator
- Restrict resolving payment by ID - #4009 @NyanKiyoshi
- Require `checkoutId` for updating checkout's shipping and billing address - #4074 by @jxltom
- Handle errors in `TokenVerify` mutation - #3981 by @fowczarek
- Unify argument names in types and resolvers - #3942 by @NyanKiyoshi

### Core

- Use Black as the default code formatting tool - #3852 by @krzysztofwolski and @NyanKiyoshi
- Dropped Python 3.5 support - #4028 by @korycins
- Rename Cart to Checkout - #3963 by @michaljelonek
- Use data classes to exchange data with payment gateways - #4028 by @korycins
- Refactor order events - #4018 by @NyanKiyoshi

### Dashboard 2.0

- Add bulk actions - #3955 by @dominik-zeglen
- Add user avatar management - #4030 by @benekex2
- Add navigation drawer support on mobile devices - #3839 by @benekex2
- Fix rendering validation errors in product form - #4024 by @benekex2
- Move dialog windows to query string rather than router paths - #3953 by @dominik-zeglen
- Update order events types - #4089 by @jxltom
- Code cleanup by replacing render props with react hooks - #4010 by @dominik-zeglen

### Other notable changes

- Add setting to enable Django Debug Toolbar - #3983 by @koradon
- Use newest GraphQL Playground - #3971 by @salwator
- Ensure adding to quantities in the checkout is respecting the limits - #4005 by @NyanKiyoshi
- Fix country area choices - #4008 by @fowczarek
- Fix price_range_as_dict function - #3999 by @zodiacfireworks
- Fix the product listing not showing in the voucher when there were products selected - #4062 by @NyanKiyoshi
- Fix crash in Dashboard 1.0 when updating an order address's phone number - #4061 by @NyanKiyoshi
- Reduce the time of tests execution by using dummy password hasher - #4083 by @korycins
- Set up explicit **hash** function - #3979 by @akjanik
- Unit tests use none as media root - #3975 by @korycins
- Update file field styles with materializecss template filter - #3998 by @zodiacfireworks
- New translations:
  - Albanian
  - Colombian Spanish
  - Lithuanian

## 2.5.0

### API

- Add query to fetch draft orders - #3809 by @michaljelonek
- Add bulk delete mutations - #3838 by @michaljelonek
- Add `languageCode` enum to API - #3819 by @michaljelonek, #3854 by @jxltom
- Duplicate address instances in checkout mutations - #3866 by @pawelzar
- Restrict access to `orders` query for unauthorized users - #3861 by @pawelzar
- Support setting address as default in address mutations - #3787 by @jxltom
- Fix phone number validation in GraphQL when country prefix not given - #3905 by @patrys
- Report pretty stack traces in DEBUG mode - #3918 by @patrys

### Core

- Drop support for Django 2.1 and Django 1.11 (previous LTS) - #3929 by @patrys
- Fulfillment of digital products - #3868 by @korycins
- Introduce avatars for staff accounts - #3878 by @pawelzar
- Refactor the account avatars path from a relative to absolute - #3938 by @NyanKiyoshi

### Dashboard 2.0

- Add translations section - #3884 by @dominik-zeglen
- Add light/dark theme - #3856 by @dominik-zeglen
- Add customer's address book view - #3826 by @dominik-zeglen
- Add "Add variant" button on the variant details page = #3914 by @dominik-zeglen
- Add back arrows in "Configure" subsections - #3917 by @dominik-zeglen
- Display avatars in staff views - #3922 by @dominik-zeglen
- Prevent user from changing his own status and permissions - #3922 by @dominik-zeglen
- Fix crashing product create view - #3837, #3910 by @dominik-zeglen
- Fix layout in staff members details page - #3857 by @dominik-zeglen
- Fix unfocusing rich text editor - #3902 by @dominik-zeglen
- Improve accessibility - #3856 by @dominik-zeglen

### Other notable changes

- Improve user and staff management in dashboard 1.0 - #3781 by @jxltom
- Fix default product tax rate in Dashboard 1.0 - #3880 by @pawelzar
- Fix logo in docs - #3928 by @michaljelonek
- Fix name of logo file - #3867 by @jxltom
- Fix variants for juices in example data - #3926 by @michaljelonek
- Fix alignment of the cart dropdown on new bootstrap version - #3937 by @NyanKiyoshi
- Refactor the account avatars path from a relative to absolute - #3938 by @NyanKiyoshi
- New translations:
  - Armenian
  - Portuguese
  - Swahili
  - Thai

## 2.4.0

### API

- Add model translations support in GraphQL API - #3789 by @michaljelonek
- Add mutations to manage addresses for authenticated customers - #3772 by @Kwaidan00, @maarcingebala
- Add mutation to apply vouchers in checkout - #3739 by @Kwaidan00
- Add thumbnail field to `OrderLine` type - #3737 by @michaljelonek
- Add a query to fetch order by token - #3740 by @michaljelonek
- Add city choices and city area type to address validator API - #3788 by @jxltom
- Fix access to unpublished objects in API - #3724 by @Kwaidan00
- Fix bug where errors are not returned when creating fulfillment with a non-existent order line - #3777 by @jxltom
- Fix `productCreate` mutation when no product type was provided - #3804 by @michaljelonek
- Enable database search in products query - #3736 by @michaljelonek
- Use authenticated user's email as default email in creating checkout - #3726 by @jxltom
- Generate voucher code if it wasn't provided in mutation - #3717 by @Kwaidan00
- Improve limitation of vouchers by country - #3707 by @michaljelonek
- Only include canceled fulfillments for staff in fulfillment API - #3778 by @jxltom
- Support setting address as when creating customer address #3782 by @jxltom
- Fix generating slug from title - #3816 by @maarcingebala
- Add `variant` field to `OrderLine` type - #3820 by @maarcingebala

### Core

- Add JSON fields to store rich-text content - #3756 by @michaljelonek
- Add function to recalculate total order weight - #3755 by @Kwaidan00, @maarcingebala
- Unify cart creation logic in API and Django views - #3761, #3790 by @maarcingebala
- Unify payment creation logic in API and Django views - #3715 by @maarcingebala
- Support partially charged and refunded payments - #3735 by @jxltom
- Support partial fulfillment of ordered items - #3754 by @jxltom
- Fix applying discounts when a sale has no end date - #3595 by @cprinos

### Dashboard 2.0

- Add "Discounts" section - #3654 by @dominik-zeglen
- Add "Pages" section; introduce Draftail WYSIWYG editor - #3751 by @dominik-zeglen
- Add "Shipping Methods" section - #3770 by @dominik-zeglen
- Add support for date and datetime components - #3708 by @dominik-zeglen
- Restyle app layout - #3811 by @dominik-zeglen

### Other notable changes

- Unify model field names related to models' public access - `publication_date` and `is_published` - #3706 by @michaljelonek
- Improve filter orders by payment status - #3749 @jxltom
- Refactor translations in emails - #3701 by @Kwaidan00
- Use exact image versions in docker-compose - #3742 by @ashishnitinpatil
- Sort order payment and history in descending order - #3747 by @jxltom
- Disable style-loader in dev mode - #3720 by @jxltom
- Add ordering to shipping method - #3806 by @michaljelonek
- Add missing type definition for dashboard 2.0 - #3776 by @jxltom
- Add header and footer for checkout success pages #3752 by @jxltom
- Add instructions for using local assets in Docker - #3723 by @michaljelonek
- Update S3 deployment documentation to include CORS configuration note - #3743 by @NyanKiyoshi
- Fix missing migrations for is_published field of product and page model - #3757 by @jxltom
- Fix problem with l10n in Braintree payment gateway template - #3691 by @Kwaidan00
- Fix bug where payment is not filtered from active ones when creating payment - #3732 by @jxltom
- Fix incorrect cart badge location - #3786 by @jxltom
- Fix storefront styles after bootstrap is updated to 4.3.1 - #3753 by @jxltom
- Fix logo size in different browser and devices with different sizes - #3722 by @jxltom
- Rename dumpdata file `db.json` to `populatedb_data.json` - #3810 by @maarcingebala
- Prefetch collections for product availability - #3813 by @michaljelonek
- Bump django-graphql-jwt - #3814 by @michaljelonek
- Fix generating slug from title - #3816 by @maarcingebala
- New translations:
  - Estonian
  - Indonesian

## 2.3.1

- Fix access to private variant fields in API - #3773 by maarcingebala
- Limit access of quantity and allocated quantity to staff in GraphQL API #3780 by @jxltom

## 2.3.0

### API

- Return user's last checkout in the `User` type - #3578 by @fowczarek
- Automatically assign checkout to the logged in user - #3587 by @fowczarek
- Expose `chargeTaxesOnShipping` field in the `Shop` type - #3603 by @fowczarek
- Expose list of enabled payment gateways - #3639 by @fowczarek
- Validate uploaded files in a unified way - #3633 by @fowczarek
- Add mutation to trigger fetching tax rates - #3622 by @fowczarek
- Use USERNAME_FIELD instead of hard-code email field when resolving user - #3577 by @jxltom
- Require variant and quantity fields in `CheckoutLineInput` type - #3592 by @jxltom
- Preserve order of nodes in `get_nodes_or_error` function - #3632 by @jxltom
- Add list mutations for `Voucher` and `Sale` models - #3669 by @michaljelonek
- Use proper type for countries in `Voucher` type - #3664 by @michaljelonek
- Require email in when creating checkout in API - #3667 by @michaljelonek
- Unify returning errors in the `tokenCreate` mutation - #3666 by @michaljelonek
- Use `Date` field in Sale/Voucher inputs - #3672 by @michaljelonek
- Refactor checkout mutations - #3610 by @fowczarek
- Refactor `clean_instance`, so it does not returns errors anymore - #3597 by @akjanik
- Handle GraphqQL syntax errors - #3576 by @jxltom

### Core

- Refactor payments architecture - #3519 by @michaljelonek
- Improve Docker and `docker-compose` configuration - #3657 by @michaljelonek
- Allow setting payment status manually for dummy gateway in Storefront 1.0 - #3648 by @jxltom
- Infer default transaction kind from operation type - #3646 by @jxltom
- Get correct payment status for order without any payments - #3605 by @jxltom
- Add default ordering by `id` for `CartLine` model - #3593 by @jxltom
- Fix "set password" email sent to customer created in the dashboard - #3688 by @Kwaidan00

### Dashboard 2.0

- ️Add taxes section - #3622 by @dominik-zeglen
- Add drag'n'drop image upload - #3611 by @dominik-zeglen
- Unify grid handling - #3520 by @dominik-zeglen
- Add component generator - #3670 by @dominik-zeglen
- Throw Typescript errors while snapshotting - #3611 by @dominik-zeglen
- Simplify mutation's error checking - #3589 by @dominik-zeglen
- Fix order cancelling - #3624 by @dominik-zeglen
- Fix logo placement - #3602 by @dominik-zeglen

### Other notable changes

- Register Celery task for updating exchange rates - #3599 by @jxltom
- Fix handling different attributes with the same slug - #3626 by @jxltom
- Add missing migrations for tax rate choices - #3629 by @jxltom
- Fix `TypeError` on calling `get_client_token` - #3660 by @michaljelonek
- Make shipping required as default when creating product types - #3655 by @jxltom
- Display payment status on customer's account page in Storefront 1.0 - #3637 by @jxltom
- Make order fields sequence in Dashboard 1.0 same as in Dashboard 2.0 - #3606 by @jxltom
- Fix returning products for homepage for the currently viewing user - #3598 by @jxltom
- Allow filtering payments by status in Dashboard 1.0 - #3608 by @jxltom
- Fix typo in the definition of order status - #3649 by @jxltom
- Add margin for order notes section - #3650 by @jxltom
- Fix logo position - #3609, #3616 by @jxltom
- Storefront visual improvements - #3696 by @piotrgrundas
- Fix product list price filter - #3697 by @Kwaidan00
- Redirect to success page after successful payment - #3693 by @Kwaidan00

## 2.2.0

### API

- Use `PermissionEnum` as input parameter type for `permissions` field - #3434 by @maarcingebala
- Add "authorize" and "charge" mutations for payments - #3426 by @jxltom
- Add alt text to product thumbnails and background images of collections and categories - #3429 by @fowczarek
- Fix passing decimal arguments = #3457 by @fowczarek
- Allow sorting products by the update date - #3470 by @jxltom
- Validate and clear the shipping method in draft order mutations - #3472 by @fowczarek
- Change tax rate field to choice field - #3478 by @fowczarek
- Allow filtering attributes by collections - #3508 by @maarcingebala
- Resolve to `None` when empty object ID was passed as mutation argument - #3497 by @maarcingebala
- Change `errors` field type from [Error] to [Error!] - #3489 by @fowczarek
- Support creating default variant for product types that don't use multiple variants - #3505 by @fowczarek
- Validate SKU when creating a default variant - #3555 by @fowczarek
- Extract enums to separate files - #3523 by @maarcingebala

### Core

- Add Stripe payment gateway - #3408 by @jxltom
- Add `first_name` and `last_name` fields to the `User` model - #3101 by @fowczarek
- Improve several payment validations - #3418 by @jxltom
- Optimize payments related database queries - #3455 by @jxltom
- Add publication date to collections - #3369 by @k-brk
- Fix hard-coded site name in order PDFs - #3526 by @NyanKiyoshi
- Update favicons to the new style - #3483 by @dominik-zeglen
- Fix migrations for default currency - #3235 by @bykof
- Remove Elasticsearch from `docker-compose.yml` - #3482 by @maarcingebala
- Resort imports in tests - #3471 by @jxltom
- Fix the no shipping orders payment crash on Stripe - #3550 by @NyanKiyoshi
- Bump backend dependencies - #3557 by @maarcingebala. This PR removes security issue CVE-2019-3498 which was present in Django 2.1.4. Saleor however wasn't vulnerable to this issue as it doesn't use the affected `django.views.defaults.page_not_found()` view.
- Generate random data using the default currency - #3512 by @stephenmoloney
- New translations:
  - Catalan
  - Serbian

### Dashboard 2.0

- Restyle product selection dialogs - #3499 by @dominik-zeglen, @maarcingebala
- Fix minor visual bugs in Dashboard 2.0 - #3433 by @dominik-zeglen
- Display warning if order draft has missing data - #3431 by @dominik-zeglen
- Add description field to collections - #3435 by @dominik-zeglen
- Add query batching - #3443 by @dominik-zeglen
- Use autocomplete fields in country selection - #3443 by @dominik-zeglen
- Add alt text to categories and collections - #3461 by @dominik-zeglen
- Use first and last name of a customer or staff member in UI - #3247 by @Bonifacy1, @dominik-zeglen
- Show error page if an object was not found - #3463 by @dominik-zeglen
- Fix simple product's inventory data saving bug - #3474 by @dominik-zeglen
- Replace `thumbnailUrl` with `thumbnail { url }` - #3484 by @dominik-zeglen
- Change "Feature on Homepage" switch behavior - #3481 by @dominik-zeglen
- Expand payment section in order view - #3502 by @dominik-zeglen
- Change TypeScript loader to speed up the build process - #3545 by @patrys

### Bugfixes

- Do not show `Pay For Order` if order is partly paid since partial payment is not supported - #3398 by @jxltom
- Fix attribute filters in the products category view - #3535 by @fowczarek
- Fix storybook dependencies conflict - #3544 by @dominik-zeglen

## 2.1.0

### API

- Change selected connection fields to lists - #3307 by @fowczarek
- Require pagination in connections - #3352 by @maarcingebala
- Replace Graphene view with a custom one - #3263 by @patrys
- Change `sortBy` parameter to use enum type - #3345 by @fowczarek
- Add `me` query to fetch data of a logged-in user - #3202, #3316 by @fowczarek
- Add `canFinalize` field to the Order type - #3356 by @fowczarek
- Extract resolvers and mutations to separate files - #3248 by @fowczarek
- Add VAT tax rates field to country - #3392 by @michaljelonek
- Allow creating orders without users - #3396 by @fowczarek

### Core

- Add Razorpay payment gatway - #3205 by @NyanKiyoshi
- Use standard tax rate as a default tax rate value - #3340 by @fowczarek
- Add description field to the Collection model - #3275 by @fowczarek
- Enforce the POST method on VAT rates fetching - #3337 by @NyanKiyoshi
- Generate thumbnails for category/collection background images - #3270 by @NyanKiyoshi
- Add warm-up support in product image creation mutation - #3276 by @NyanKiyoshi
- Fix error in the `populatedb` script when running it not from the project root - #3272 by @NyanKiyoshi
- Make Webpack rebuilds fast - #3290 by @patrys
- Skip installing Chromium to make deployment faster - #3227 by @jxltom
- Add default test runner - #3258 by @jxltom
- Add Transifex client to Pipfile - #3321 by @jxltom
- Remove additional pytest arguments in tox - #3338 by @jxltom
- Remove test warnings - #3339 by @jxltom
- Remove runtime warning when product has discount - #3310 by @jxltom
- Remove `django-graphene-jwt` warnings - #3228 by @jxltom
- Disable deprecated warnings - #3229 by @jxltom
- Add `AWS_S3_ENDPOINT_URL` setting to support DigitalOcean spaces. - #3281 by @hairychris
- Add `.gitattributes` file to hide diffs for generated files on Github - #3055 by @NyanKiyoshi
- Add database sequence reset to `populatedb` - #3406 by @michaljelonek
- Get authorized amount from succeeded auth transactions - #3417 by @jxltom
- Resort imports by `isort` - #3412 by @jxltom

### Dashboard 2.0

- Add confirmation modal when leaving view with unsaved changes - #3375 by @dominik-zeglen
- Add dialog loading and error states - #3359 by @dominik-zeglen
- Split paths and urls - #3350 by @dominik-zeglen
- Derive state from props in forms - #3360 by @dominik-zeglen
- Apply debounce to autocomplete fields - #3351 by @dominik-zeglen
- Use Apollo signatures - #3353 by @dominik-zeglen
- Add order note field in the order details view - #3346 by @dominik-zeglen
- Add app-wide progress bar - #3312 by @dominik-zeglen
- Ensure that all queries are built on top of TypedQuery - #3309 by @dominik-zeglen
- Close modal windows automatically - #3296 by @dominik-zeglen
- Move URLs to separate files - #3295 by @dominik-zeglen
- Add basic filters for products and orders list - #3237 by @Bonifacy1
- Fetch default currency from API - #3280 by @dominik-zeglen
- Add `displayName` property to components - #3238 by @Bonifacy1
- Add window titles - #3279 by @dominik-zeglen
- Add paginator component - #3265 by @dominik-zeglen
- Update Material UI to 3.6 - #3387 by @patrys
- Upgrade React, Apollo, Webpack and Babel - #3393 by @patrys
- Add pagination for required connections - #3411 by @dominik-zeglen

### Bugfixes

- Fix language codes - #3311 by @jxltom
- Fix resolving empty attributes list - #3293 by @maarcingebala
- Fix range filters not being applied - #3385 by @michaljelonek
- Remove timeout for updating image height - #3344 by @jxltom
- Return error if checkout was not found - #3289 by @maarcingebala
- Solve an auto-resize conflict between Materialize and medium-editor - #3367 by @adonig
- Fix calls to `ngettext_lazy` - #3380 by @patrys
- Filter preauthorized order from succeeded transactions - #3399 by @jxltom
- Fix incorrect country code in fixtures - #3349 by @bingimar
- Fix updating background image of a collection - #3362 by @fowczarek & @dominik-zeglen

### Docs

- Document settings related to generating thumbnails on demand - #3329 by @NyanKiyoshi
- Improve documentation for Heroku deployment - #3170 by @raybesiga
- Update documentation on Docker deployment - #3326 by @jxltom
- Document payment gateway configuration - #3376 by @NyanKiyoshi

## 2.0.0

### API

- Add mutation to delete a customer; add `isActive` field in `customerUpdate` mutation - #3177 by @maarcingebala
- Add mutations to manage authorization keys - #3082 by @maarcingebala
- Add queries for dashboard homepage - #3146 by @maarcingebala
- Allows user to unset homepage collection - #3140 by @oldPadavan
- Use enums as permission codes - #3095 by @the-bionic
- Return absolute image URLs - #3182 by @maarcingebala
- Add `backgroundImage` field to `CategoryInput` - #3153 by @oldPadavan
- Add `dateJoined` and `lastLogin` fields in `User` type - #3169 by @maarcingebala
- Separate `parent` input field from `CategoryInput` - #3150 by @akjanik
- Remove duplicated field in Order type - #3180 by @maarcingebala
- Handle empty `backgroundImage` field in API - #3159 by @maarcingebala
- Generate name-based slug in collection mutations - #3145 by @akjanik
- Remove products field from `collectionUpdate` mutation - #3141 by @oldPadavan
- Change `items` field in `Menu` type from connection to list - #3032 by @oldPadavan
- Make `Meta.description` required in `BaseMutation` - #3034 by @oldPadavan
- Apply `textwrap.dedent` to GraphQL descriptions - #3167 by @fowczarek

### Dashboard 2.0

- Add collection management - #3135 by @dominik-zeglen
- Add customer management - #3176 by @dominik-zeglen
- Add homepage view - #3155, #3178 by @Bonifacy1 and @dominik-zeglen
- Add product type management - #3052 by @dominik-zeglen
- Add site settings management - #3071 by @dominik-zeglen
- Escape node IDs in URLs - #3115 by @dominik-zeglen
- Restyle categories section - #3072 by @Bonifacy1

### Other

- Change relation between `ProductType` and `Attribute` models - #3097 by @maarcingebala
- Remove `quantity-allocated` generation in `populatedb` script - #3084 by @MartinSeibert
- Handle `Money` serialization - #3131 by @Pacu2
- Do not collect unnecessary static files - #3050 by @jxltom
- Remove host mounted volume in `docker-compose` - #3091 by @tiangolo
- Remove custom services names in `docker-compose` - #3092 by @tiangolo
- Replace COUNTRIES with countries.countries - #3079 by @neeraj1909
- Installing dev packages in docker since tests are needed - #3078 by @jxltom
- Remove comparing string in address-form-panel template - #3074 by @tomcio1205
- Move updating variant names to a Celery task - #3189 by @fowczarek

### Bugfixes

- Fix typo in `clean_input` method - #3100 by @the-bionic
- Fix typo in `ShippingMethod` model - #3099 by @the-bionic
- Remove duplicated variable declaration - #3094 by @the-bionic

### Docs

- Add createdb note to getting started for Windows - #3106 by @ajostergaard
- Update docs on pipenv - #3045 by @jxltom<|MERGE_RESOLUTION|>--- conflicted
+++ resolved
@@ -48,11 +48,8 @@
 - Do not allow negative product price - #6091 by @IKarbowiak
 - Handle None as attribute value - #6092 by @IKarbowiak
 - Fix for calling order_created before the order was saved - #6095 by @korycins
-<<<<<<< HEAD
 - Update default decimal places - #6098 by @IKarbowiak
-=======
 - Avoid assigning the same pictures twice to a variant - #6112 by @IKarbowiak
->>>>>>> efc27eb8
 
 ## 2.10.2
 
