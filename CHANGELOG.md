--- conflicted
+++ resolved
@@ -35,9 +35,4 @@
 - Update favicons to the new style - #3483 by @dominik-zeglen
 - Add publication date to collections - #3369 by @k-brk
 - Resolve to `None` when empty object ID was passed as mutation argument - #3497 by @maarcingebala
-<<<<<<< HEAD
-- Fix simple product's inventory data saving bug - #3474 by @dominik-zeglen
-- Change "Feature on Homepage" switch behavior - #3481 by @dominik-zeglen
-=======
-- Improve shipping methods generator - #3500 by @maarcingebala
->>>>>>> 11f30e13
+- Change "Feature on Homepage" switch behavior - #3481 by @dominik-zeglen