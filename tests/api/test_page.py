import json

import graphene
import pytest

from saleor.page.models import Page
from tests.api.utils import assert_read_only_mode, get_graphql_content

PAGE_QUERY = """
    query PageQuery($id: ID, $slug: String) {
        page(id: $id, slug: $slug) {
            title
            slug
        }
    }
"""


def test_query_published_page(user_api_client, page):
    page.is_published = True
    page.save()

    # query by ID
    variables = {'id': graphene.Node.to_global_id('Page', page.id)}
    response = user_api_client.post_graphql(PAGE_QUERY, variables)
    content = get_graphql_content(response)
    page_data = content['data']['page']
    assert page_data['title'] == page.title
    assert page_data['slug'] == page.slug

    # query by slug
    variables = {'slug': page.slug}
    response = user_api_client.post_graphql(PAGE_QUERY, variables)
    content = get_graphql_content(response)
    assert content['data']['page'] is not None


def test_customer_query_unpublished_page(user_api_client, page):
    page.is_published = False
    page.save()

    # query by ID
    variables = {'id': graphene.Node.to_global_id('Page', page.id)}
    response = user_api_client.post_graphql(PAGE_QUERY, variables)
    content = get_graphql_content(response)
    assert content['data']['page'] is None

    # query by slug
    variables = {'slug': page.slug}
    response = user_api_client.post_graphql(PAGE_QUERY, variables)
    content = get_graphql_content(response)
    assert content['data']['page'] is None


def test_staff_query_unpublished_page(
        staff_api_client, page, permission_manage_pages):
    page.is_published = False
    page.save()

    # query by ID
    variables = {'id': graphene.Node.to_global_id('Page', page.id)}
    response = staff_api_client.post_graphql(PAGE_QUERY, variables)
    content = get_graphql_content(response)
    assert content['data']['page'] is None
    # query by slug
    variables = {'slug': page.slug}
    response = staff_api_client.post_graphql(PAGE_QUERY, variables)
    content = get_graphql_content(response)
    assert content['data']['page'] is None

    # query by ID with page permissions
    variables = {'id': graphene.Node.to_global_id('Page', page.id)}
    response = staff_api_client.post_graphql(
        PAGE_QUERY, variables, permissions=[permission_manage_pages],
        check_no_permissions=False)
    content = get_graphql_content(response)
    assert content['data']['page'] is not None
    # query by slug with page permissions
    variables = {'slug': page.slug}
    response = staff_api_client.post_graphql(
        PAGE_QUERY, variables, permissions=[permission_manage_pages],
        check_no_permissions=False)
    content = get_graphql_content(response)
    assert content['data']['page'] is not None


def test_page_create_mutation(staff_api_client, permission_manage_pages):
    query = """
        mutation CreatePage(
                $slug: String!, $title: String!, $content: String!,
                $contentJson: JSONString!, $isPublished: Boolean!) {
            pageCreate(
                    input: {
                        slug: $slug, title: $title,
                        content: $content, contentJson: $contentJson
                        isPublished: $isPublished}) {
                page {
                    id
                    title
                    content
                    contentJson
                    slug
                    isPublished
                }
                errors {
                    field
                    message
                }
            }
        }
    """
    page_slug = 'test-slug'
    page_content = 'test content'
    page_content_json = json.dumps({'content': 'test content'})
    page_title = 'test title'
    page_is_published = True

    # test creating root page
    variables = {
        'title': page_title, 'content': page_content,
        'contentJson': page_content_json, 'isPublished': page_is_published,
        'slug': page_slug}
    response = staff_api_client.post_graphql(
        query, variables, permissions=[permission_manage_pages])
<<<<<<< HEAD
    assert_read_only_mode(response)
=======
    content = get_graphql_content(response)
    data = content['data']['pageCreate']
    assert data['errors'] == []
    assert data['page']['title'] == page_title
    assert data['page']['content'] == page_content
    assert data['page']['contentJson'] == page_content_json
    assert data['page']['slug'] == page_slug
    assert data['page']['isPublished'] == page_is_published
>>>>>>> 6c7c9d65


def test_page_delete_mutation(staff_api_client, page, permission_manage_pages):
    query = """
        mutation DeletePage($id: ID!) {
            pageDelete(id: $id) {
                page {
                    title
                    id
                }
                errors {
                    field
                    message
                }
              }
            }
    """
    variables = {'id': graphene.Node.to_global_id('Page', page.id)}
    response = staff_api_client.post_graphql(
        query, variables, permissions=[permission_manage_pages])
    assert_read_only_mode(response)


def test_paginate_pages(user_api_client, page):
    page.is_published = True
    data_02 = {
        'slug': 'test02-url',
        'title': 'Test page',
        'content': 'test content',
        'is_published': True}
    data_03 = {
        'slug': 'test03-url',
        'title': 'Test page',
        'content': 'test content',
        'is_published': True}

    page2 = Page.objects.create(**data_02)
    page3 = Page.objects.create(**data_03)
    query = """
        query PagesQuery {
            pages(first: 2) {
                edges {
                    node {
                        id
                        title
                    }
                }
            }
        }
        """
    response = user_api_client.post_graphql(query)
    content = get_graphql_content(response)
    pages_data = content['data']['pages']
    assert len(pages_data['edges']) == 2<|MERGE_RESOLUTION|>--- conflicted
+++ resolved
@@ -122,18 +122,7 @@
         'slug': page_slug}
     response = staff_api_client.post_graphql(
         query, variables, permissions=[permission_manage_pages])
-<<<<<<< HEAD
     assert_read_only_mode(response)
-=======
-    content = get_graphql_content(response)
-    data = content['data']['pageCreate']
-    assert data['errors'] == []
-    assert data['page']['title'] == page_title
-    assert data['page']['content'] == page_content
-    assert data['page']['contentJson'] == page_content_json
-    assert data['page']['slug'] == page_slug
-    assert data['page']['isPublished'] == page_is_published
->>>>>>> 6c7c9d65
 
 
 def test_page_delete_mutation(staff_api_client, page, permission_manage_pages):
