--- conflicted
+++ resolved
@@ -143,8 +143,6 @@
 """
 
 
-<<<<<<< HEAD
-=======
 MUTATION_ASSIGN_SHIPPING_ZONE_WAREHOUSE = """
 mutation assignWarehouseShippingZone($id: ID!, $shippingZoneIds: [ID!]!) {
   assignWarehouseShippingZone(id: $id, shippingZoneIds: $shippingZoneIds) {
@@ -173,22 +171,6 @@
 """
 
 
-def test_warehouse_cannot_query_without_permissions(user_api_client, warehouse):
-    assert not user_api_client.user.has_perm(ProductPermissions.MANAGE_PRODUCTS)
-    warehouse_id = graphene.Node.to_global_id("Warehouse", warehouse.pk)
-
-    response = user_api_client.post_graphql(
-        QUERY_WAREHOUSE, variables={"id": warehouse_id}
-    )
-    content = get_graphql_content(response, ignore_errors=True)
-    queried_warehouse = content["data"]["warehouse"]
-    errors = content["errors"]
-    assert queried_warehouse is None
-    assert len(errors) == 1
-    assert_no_permission(response)
-
-
->>>>>>> 9d46c62e
 def test_warehouse_query(staff_api_client, warehouse, permission_manage_products):
     warehouse_id = graphene.Node.to_global_id("Warehouse", warehouse.pk)
 
@@ -439,58 +421,6 @@
     address.refresh_from_db()
     assert address.street_address_1 == "Teczowa 8"
     assert address.street_address_2 == "Ground floor"
-
-
-<<<<<<< HEAD
-def test_mutation_update_warehouse_removing_shipping_zones(
-    staff_api_client, warehouse, permission_manage_products
-):
-    warehouse_id = graphene.Node.to_global_id("Warehouse", warehouse.id)
-    assert warehouse.shipping_zones.count() == 1
-    variables = {
-        "id": warehouse_id,
-        "input": {
-            "name": warehouse.name,
-            "companyName": warehouse.company_name,
-            "shippingZones": [],
-        },
-    }
-    staff_api_client.post_graphql(
-        MUTATION_UPDATE_WAREHOUSE,
-        variables=variables,
-        permissions=[permission_manage_products],
-    )
-    warehouse.refresh_from_db()
-    assert not warehouse.shipping_zones.exists()
-
-
-def test_mutation_update_warehouse_adding_shipping_zones(
-    staff_api_client,
-    warehouse,
-    permission_manage_products,
-    shipping_zone_without_countries,
-):
-    warehouse_id = graphene.Node.to_global_id("Warehouse", warehouse.id)
-    assert warehouse.shipping_zones.count() == 1
-    current_zone = warehouse.shipping_zones.first()
-    current_zone_id = graphene.Node.to_global_id("ShippingZone", current_zone.id)
-    new_zone = shipping_zone_without_countries
-    new_zone_id = graphene.Node.to_global_id("ShippingZone", new_zone.pk)
-    variables = {
-        "id": warehouse_id,
-        "input": {
-            "name": warehouse.name,
-            "companyName": warehouse.company_name,
-            "shippingZones": [current_zone_id, new_zone_id],
-        },
-    }
-    staff_api_client.post_graphql(
-        MUTATION_UPDATE_WAREHOUSE,
-        variables=variables,
-        permissions=[permission_manage_products],
-    )
-    warehouse.refresh_from_db()
-    assert warehouse.shipping_zones.count() == 2
 
 
 @pytest.mark.parametrize(
@@ -516,11 +446,6 @@
 
     node_id = graphene.Node.to_global_id("Warehouse", warehouse.id)
     variables = {"id": node_id, "input": {"slug": input_slug}}
-=======
-def test_delete_warehouse_requires_permission(staff_api_client, warehouse):
-    assert not staff_api_client.user.has_perm(ProductPermissions.MANAGE_PRODUCTS)
-    warehouse_id = graphene.Node.to_global_id("Warehouse", warehouse.pk)
->>>>>>> 9d46c62e
     response = staff_api_client.post_graphql(
         query, variables, permissions=[permission_manage_products]
     )
